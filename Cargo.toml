--- conflicted
+++ resolved
@@ -28,18 +28,12 @@
   "crates/client/storage",
   "crates/client/deoxys",
   "crates/client/commitment-state-diff",
-<<<<<<< HEAD
-]
-
-=======
   "crates/client/settlement",
   "starknet-rpc-test",
-  "da-test",
   "starknet-e2e-test",
   "madara-test-runner",
 ]
 # All previous except for `starknet-rpc-test` and `starknet-e2e-test`
->>>>>>> 78bbebca
 # We don't want `cargo test` to trigger its tests
 default-members = [
   "crates/node",
@@ -87,13 +81,8 @@
 [workspace.package]
 authors = ["Antiyro <@antiyro>"]
 edition = "2021"
-<<<<<<< HEAD
 repository = "https://github.com/kasarlabs/deoxys/"
 version = "0.1.0"
-=======
-repository = "https://github.com/keep-starknet-strange/madara/"
-version = "0.6.0"
->>>>>>> 78bbebca
 
 [workspace.dependencies]
 # Substrate frame dependencies
@@ -217,15 +206,6 @@
   "cairo-1-hints",
   "parity-scale-codec",
 ] }
-<<<<<<< HEAD
-starknet-crypto = { version = "0.6.1", default-features = false }
-starknet-core = { version = "0.6.0", default-features = false }
-starknet-gateway = { version = "0.6.1", default-features = false }
-starknet-ff = { version = "0.3.5", default-features = false }
-starknet-signers = { version = "0.4.0" }
-starknet-accounts = { version = "0.5.0" }
-starknet-contract = { version = "0.5.0" }
-=======
 starknet-crypto = { git = "https://github.com/xJonathanLEI/starknet-rs.git", rev = "a35ce22", default-features = false }
 starknet-core = { git = "https://github.com/xJonathanLEI/starknet-rs.git", rev = "a35ce22", default-features = false }
 starknet-providers = { git = "https://github.com/xJonathanLEI/starknet-rs.git", rev = "a35ce22", default-features = false }
@@ -233,7 +213,6 @@
 starknet-signers = { git = "https://github.com/xJonathanLEI/starknet-rs.git", rev = "a35ce22", default-features = false }
 starknet-accounts = { git = "https://github.com/xJonathanLEI/starknet-rs.git", rev = "a35ce22", default-features = false }
 starknet-contract = { git = "https://github.com/xJonathanLEI/starknet-rs.git", rev = "a35ce22", default-features = false }
->>>>>>> 78bbebca
 
 blockifier = { git = "https://github.com/keep-starknet-strange/blockifier", branch = "no_std-support-7578442", default-features = false, features = [
   "parity-scale-codec",
@@ -310,7 +289,6 @@
 camelpaste = "0.1.0"
 chrono = "0.4.26"
 const_format = "0.2.30"
-ethers = "2.0.3"
 futures-channel = "0.3.21"
 futures-util = "0.3.21"
 hyper = "0.14"
@@ -338,9 +316,7 @@
 tokio = "1.34.0"
 openssl = { version = "0.10", features = ["vendored"] }
 subxt = "0.29"
-assert_matches = "1.5.0"
 async-lock = "3.1.0"
-rustc-hex = { version = "2.0.0" }
 
 [patch."https://github.com/w3f/ring-vrf"]
 bandersnatch_vrfs = { git = "https://github.com/w3f/ring-vrf?rev=3ddc20", version = "0.0.4", rev = "3ddc20" }