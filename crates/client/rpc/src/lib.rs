--- conflicted
+++ resolved
@@ -18,13 +18,8 @@
 use jsonrpsee::core::{async_trait, RpcResult};
 use jsonrpsee::types::error::CallError;
 use log::error;
-<<<<<<< HEAD
-use mc_deoxys::l2::get_config;
-use mc_deoxys::utility::get_highest_block_hash_and_number;
-=======
 use mc_sync::l2::get_config;
 use mc_sync::utility::get_highest_block_hash_and_number;
->>>>>>> 93749626
 use mc_genesis_data_provider::GenesisProvider;
 pub use mc_rpc_core::utils::*;
 pub use mc_rpc_core::{Felt, StarknetReadRpcApiServer, StarknetTraceRpcApiServer, StarknetWriteRpcApiServer};
@@ -58,19 +53,11 @@
     BlockHashAndNumber, BlockId, BlockTag, BlockWithTxHashes, BlockWithTxs, BroadcastedDeclareTransaction,
     BroadcastedDeployAccountTransaction, BroadcastedInvokeTransaction, BroadcastedTransaction, ContractClass,
     DeclareTransactionReceipt, DeclareTransactionResult, DeployAccountTransactionReceipt,
-<<<<<<< HEAD
-    DeployAccountTransactionResult, DeployTransactionReceipt, EventFilterWithPage, EventsPage, ExecutionResources,
-    ExecutionResult, FeeEstimate, FieldElement, FunctionCall, Hash256, InvokeTransactionReceipt,
-    InvokeTransactionResult, L1HandlerTransactionReceipt, MaybePendingBlockWithTxHashes, MaybePendingBlockWithTxs,
-    MaybePendingTransactionReceipt, MsgFromL1, StateDiff, StateUpdate, SyncStatus, SyncStatusType, Transaction,
-    TransactionExecutionStatus, TransactionFinalityStatus, TransactionReceipt,
-=======
     DeployAccountTransactionResult, DeployTransactionReceipt, EventFilterWithPage, EventsPage,
     ExecutionResources, ExecutionResult, FeeEstimate, FieldElement, FunctionCall, Hash256, InvokeTransactionReceipt,
     InvokeTransactionResult, L1HandlerTransactionReceipt, MaybePendingBlockWithTxHashes, MaybePendingBlockWithTxs,
     MaybePendingTransactionReceipt, MsgFromL1, StateDiff, StateUpdate, SyncStatus, SyncStatusType,
     Transaction, TransactionExecutionStatus, TransactionFinalityStatus, TransactionReceipt,
->>>>>>> 93749626
 };
 use starknet_providers::{Provider, ProviderError, SequencerGatewayProvider};
 
@@ -245,6 +232,7 @@
     }
 
     #[allow(dead_code)]
+    #[allow(dead_code)]
     fn try_txn_hash_from_cache(
         &self,
         tx_index: usize,
@@ -277,13 +265,6 @@
     }
 }
 
-<<<<<<< HEAD
-/// Taken from https://github.com/paritytech/substrate/blob/master/client/rpc/src/author/mod.rs#L78
-#[allow(dead_code)]
-const TX_SOURCE: TransactionSource = TransactionSource::External;
-
-=======
->>>>>>> 93749626
 #[async_trait]
 impl<A, B, BE, G, C, P, H> StarknetWriteRpcApiServer for Starknet<A, B, BE, G, C, P, H>
 where
@@ -1600,13 +1581,8 @@
 
         let actual_fee = execution_infos.actual_fee.0.into();
 
-<<<<<<< HEAD
         let actual_status = if block_number <= mc_deoxys::l1::ETHEREUM_STATE_UPDATE.lock().unwrap().block_number {
             TransactionFinalityStatus::AcceptedOnL1
-=======
-        let actual_status = if block_number <= mc_sync::l1::ETHEREUM_STATE_UPDATE.lock().unwrap().block_number {
-            TransactionFinalityStatus::AcceptedOnL1.into()
->>>>>>> 93749626
         } else {
             TransactionFinalityStatus::AcceptedOnL2
         };
@@ -1709,48 +1685,6 @@
     }
 }
 
-<<<<<<< HEAD
-#[allow(dead_code)]
-async fn submit_extrinsic<P, B>(
-    pool: Arc<P>,
-    best_block_hash: <B as BlockT>::Hash,
-    extrinsic: <B as BlockT>::Extrinsic,
-) -> Result<<P as TransactionPool>::Hash, StarknetRpcApiError>
-where
-    P: TransactionPool<Block = B> + 'static,
-    B: BlockT,
-    <B as BlockT>::Extrinsic: Send + Sync + 'static,
-{
-    pool.submit_one(best_block_hash, TX_SOURCE, extrinsic).await.map_err(|e| {
-        error!("Failed to submit extrinsic: {:?}", e);
-        match e.into_pool_error() {
-            Ok(PoolError::InvalidTransaction(InvalidTransaction::BadProof)) => StarknetRpcApiError::ValidationFailure,
-            _ => StarknetRpcApiError::InternalServerError,
-        }
-    })
-}
-
-#[allow(dead_code)]
-async fn convert_tx_to_extrinsic<C, B>(
-    client: Arc<C>,
-    best_block_hash: <B as BlockT>::Hash,
-    transaction: UserTransaction,
-) -> Result<<B as BlockT>::Extrinsic, StarknetRpcApiError>
-where
-    B: BlockT,
-    C: ProvideRuntimeApi<B>,
-    C::Api: StarknetRuntimeApi<B> + ConvertTransactionRuntimeApi<B>,
-{
-    let extrinsic = client.runtime_api().convert_transaction(best_block_hash, transaction).map_err(|e| {
-        error!("Failed to convert transaction: {:?}", e);
-        StarknetRpcApiError::InternalServerError
-    })?;
-
-    Ok(extrinsic)
-}
-
-=======
->>>>>>> 93749626
 fn convert_error<C, B, T>(
     client: Arc<C>,
     best_block_hash: <B as BlockT>::Hash,
