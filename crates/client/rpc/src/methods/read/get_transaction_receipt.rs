<<<<<<< HEAD
use blockifier::context::BlockContext;
use blockifier::execution::contract_address;
use blockifier::execution::contract_class::{
    ClassInfo, ContractClass as ContractClassBf, ContractClassV1 as ContractClassV1Bf,
};
use blockifier::transaction::objects::TransactionExecutionInfo;
use blockifier::transaction::test_utils::block_context;
use blockifier::transaction::transaction_execution as btx;
use deoxys_runtime::opaque::{DBlockT, DHashT};
=======
use blockifier::transaction::objects::TransactionExecutionInfo;
>>>>>>> 771fa53c
use jsonrpsee::core::error::Error;
use jsonrpsee::core::RpcResult;
use mc_db::DeoxysBackend;
use mc_genesis_data_provider::GenesisProvider;
use mc_sync::l2::get_pending_block;
use mp_block::DeoxysBlock;
use mp_contract::class;
use mp_felt::Felt252Wrapper;
use mp_hashers::pedersen::PedersenHasher;
use mp_hashers::HasherT;
use mp_transactions::compute_hash::ComputeTransactionHash;
<<<<<<< HEAD
=======
use mp_transactions::{Transaction as TransactionMp, UserOrL1HandlerTransaction, UserTransaction};
use mp_types::block::{DBlockT, DHashT};
>>>>>>> 771fa53c
use pallet_starknet_runtime_api::{ConvertTransactionRuntimeApi, StarknetRuntimeApi};
use sc_client_api::backend::{Backend, StorageProvider};
use sc_client_api::BlockBackend;
use sc_transaction_pool::ChainApi;
use sc_transaction_pool_api::TransactionPool;
use sp_api::ProvideRuntimeApi;
use sp_blockchain::HeaderBackend;
use starknet_api::core::{ChainId, ClassHash, ContractAddress};
use starknet_api::transaction::{
    DeclareTransaction, DeployAccountTransaction, DeployTransaction, InvokeTransaction, L1HandlerTransaction,
    Transaction, TransactionHash,
};
use starknet_core::types::{
    BlockId, BlockTag, DeclareTransactionReceipt, DeployAccountTransactionReceipt, ExecutionResources, ExecutionResult,
    FieldElement, Hash256, InvokeTransactionReceipt, L1HandlerTransactionReceipt, MaybePendingTransactionReceipt,
    PendingDeclareTransactionReceipt, PendingDeployAccountTransactionReceipt, PendingInvokeTransactionReceipt,
    PendingL1HandlerTransactionReceipt, PendingTransactionReceipt, TransactionFinalityStatus, TransactionReceipt,
};

use crate::errors::StarknetRpcApiError;
use crate::utils::{
    blockifier_call_info_to_starknet_resources, extract_events_from_call_info, extract_messages_from_call_info,
    get_block_by_block_hash, tx_hash_compute, tx_hash_retrieve,
};
use crate::{Felt, Starknet, StarknetReadRpcApiServer};

fn get_transaction_receipt_finalized<A, BE, G, C, P, H>(
    client: &Starknet<A, BE, G, C, P, H>,
    chain_id: Felt,
    substrate_block_hash: DHashT,
    transaction_hash: FieldElement,
) -> RpcResult<MaybePendingTransactionReceipt>
where
    A: ChainApi<Block = DBlockT> + 'static,
    P: TransactionPool<Block = DBlockT> + 'static,
    BE: Backend<DBlockT> + 'static,
    C: HeaderBackend<DBlockT> + BlockBackend<DBlockT> + StorageProvider<DBlockT, BE> + 'static,
    C: ProvideRuntimeApi<DBlockT>,
    C::Api: StarknetRuntimeApi<DBlockT> + ConvertTransactionRuntimeApi<DBlockT>,
    G: GenesisProvider + Send + Sync + 'static,
    H: HasherT + Send + Sync + 'static,
{
    let block = get_block_by_block_hash(client.client.as_ref(), substrate_block_hash)?;
    let block_header = block.header().clone();
    let block_number = block_header.block_number;
    let block_hash: Felt252Wrapper = block_header.hash::<H>();

    // computes the previous SUBSTRATE block hash
    let previous_block_hash = previous_block_hash(client, block_number)?;

    let block_txs_hashes = if let Some(tx_hashes) = client.get_cached_transaction_hashes(block_hash.into()) {
        tx_hash_retrieve(tx_hashes)
    } else {
        // WHY IN SAINT FUCK IS mc
        tx_hash_compute::<H>(&block, chain_id)
    };

    let (tx_index, _) = block_txs_hashes.into_iter().enumerate().find(|(_, hash)| hash == &transaction_hash).unwrap();

    let transaction = block.transactions().get(tx_index).ok_or_else(|| {
        log::error!("Failed to retrieve transaction at index {tx_index} from block with hash {block_hash:?}");
        StarknetRpcApiError::InternalServerError
    })?;

    // deploy transaction was not supported by blockifier
    if let Transaction::Deploy(_) = transaction {
        log::error!("re executing a deploy transaction is not supported yet");
        return Err(StarknetRpcApiError::UnimplementedMethod.into());
    }

    let transactions = transactions(client, substrate_block_hash, chain_id, &block, block_number, tx_index)?;

    let fee_token_address = client.client.runtime_api().fee_token_addresses(substrate_block_hash).map_err(|e| {
        log::error!("Failed to retrieve fee token address");
        StarknetRpcApiError::InternalServerError
    })?;
    // TODO: convert the real chain_id in String
    let block_context =
        block_header.into_block_context(fee_token_address, starknet_api::core::ChainId("SN_MAIN".to_string()));
    let execution_infos = execution_infos(client, previous_block_hash, transactions, &block_context)?;

    // TODO(#1291): compute message hash correctly to L1HandlerTransactionReceipt
    let message_hash: Hash256 = Hash256::from_felt(&FieldElement::default());

    // TODO: implement fee in Fri when Blockifier will support it
    let actual_fee = starknet_core::types::FeePayment {
        amount: execution_infos.actual_fee.0.into(),
        unit: starknet_core::types::PriceUnit::Wei,
    };

    let finality_status = if block_number <= mc_sync::l1::ETHEREUM_STATE_UPDATE.read().unwrap().block_number {
        TransactionFinalityStatus::AcceptedOnL1
    } else {
        TransactionFinalityStatus::AcceptedOnL2
    };

    let execution_result = match execution_infos.revert_error.clone() {
        Some(err) => ExecutionResult::Reverted { reason: err },
        None => ExecutionResult::Succeeded,
    };

    let execution_resources = match execution_infos.execute_call_info {
        Some(ref call_info) => blockifier_call_info_to_starknet_resources(call_info),
        None => ExecutionResources {
            steps: 0,
            memory_holes: None,
            range_check_builtin_applications: None,
            pedersen_builtin_applications: None,
            poseidon_builtin_applications: None,
            ec_op_builtin_applications: None,
            ecdsa_builtin_applications: None,
            bitwise_builtin_applications: None,
            keccak_builtin_applications: None,
            segment_arena_builtin: None,
        },
    };

    let events = match execution_infos.execute_call_info {
        Some(ref call_info) => extract_events_from_call_info(call_info),
        None => vec![],
    };

    let messages_sent = match execution_infos.execute_call_info {
        Some(ref call_info) => extract_messages_from_call_info(call_info),
        None => vec![],
    };

    let receipt = match transaction {
        Transaction::Declare(_) => TransactionReceipt::Declare(DeclareTransactionReceipt {
            transaction_hash,
            actual_fee,
            finality_status,
            block_hash: block_hash.into(),
            block_number,
            messages_sent,
            events,
            execution_resources,
            execution_result,
        }),
        Transaction::DeployAccount(tx) => TransactionReceipt::DeployAccount(DeployAccountTransactionReceipt {
            transaction_hash,
            actual_fee,
            finality_status,
            block_hash: block_hash.into(),
            block_number,
            messages_sent,
            events,
            execution_resources,
            execution_result,
            // TODO: retrieve account address
            contract_address: FieldElement::default(),
        }),
        Transaction::Invoke(_) => TransactionReceipt::Invoke(InvokeTransactionReceipt {
            transaction_hash,
            actual_fee,
            finality_status,
            block_hash: block_hash.into(),
            block_number,
            messages_sent,
            events,
            execution_resources,
            execution_result,
        }),
        Transaction::L1Handler(_) => TransactionReceipt::L1Handler(L1HandlerTransactionReceipt {
            message_hash,
            transaction_hash,
            actual_fee,
            finality_status,
            block_hash: block_hash.into(),
            block_number,
            messages_sent,
            events,
            execution_resources,
            execution_result,
        }),
        _ => unreachable!("Deploy transactions are not supported"),
    };

    Ok(MaybePendingTransactionReceipt::Receipt(receipt))
}

fn get_transaction_receipt_pending<A, BE, G, C, P, H>(
    client: &Starknet<A, BE, G, C, P, H>,
    chain_id: Felt,
    substrate_block_hash: DHashT,
    transaction_hash: FieldElement,
) -> RpcResult<MaybePendingTransactionReceipt>
where
    A: ChainApi<Block = DBlockT> + 'static,
    P: TransactionPool<Block = DBlockT> + 'static,
    BE: Backend<DBlockT> + 'static,
    C: HeaderBackend<DBlockT> + BlockBackend<DBlockT> + StorageProvider<DBlockT, BE> + 'static,
    C: ProvideRuntimeApi<DBlockT>,
    C::Api: StarknetRuntimeApi<DBlockT> + ConvertTransactionRuntimeApi<DBlockT>,
    G: GenesisProvider + Send + Sync + 'static,
    H: HasherT + Send + Sync + 'static,
{
    let block = get_pending_block()
        .ok_or(Error::Custom("Failed to retrieve pending block, node not yet synchronized".to_string()))?;
    let block_header = block.header();
    let block_number = block_header.block_number;
    let block_hash: Felt252Wrapper = block_header.hash::<H>();

    // computes the previous SUBSTRATE block hash
    let previous_block_hash = previous_block_hash(client, block_number)?;

    let block_txs_hashes = tx_hash_compute::<H>(&block, chain_id);

    let (tx_index, _) = block_txs_hashes.into_iter().enumerate().find(|(_, hash)| hash == &transaction_hash).unwrap();

    let transaction = block.transactions().get(tx_index).ok_or_else(|| {
        log::error!("Failed to retrieve transaction at index {tx_index} from block with hash {block_hash:?}");
        StarknetRpcApiError::InternalServerError
    })?;

    // TODO: remove this line when deploy is supported
    if let Transaction::Deploy(_) = transaction {
        log::error!("re executing a deploy transaction is not supported yet");
        return Err(StarknetRpcApiError::UnimplementedMethod.into());
    }

    let transactions = transactions(client, substrate_block_hash, chain_id, &block, block_number, tx_index)?;

    let fee_token_address = client.client.runtime_api().fee_token_addresses(substrate_block_hash).map_err(|e| {
        log::error!("Failed to retrieve fee token address");
        StarknetRpcApiError::InternalServerError
    })?;
    // TODO: convert the real chain_id in String
    let block_context =
        block_header.into_block_context(fee_token_address, starknet_api::core::ChainId("SN_MAIN".to_string()));
    let execution_infos = execution_infos(client, previous_block_hash, transactions, &block_context)?;

    // TODO(#1291): compute message hash correctly to L1HandlerTransactionReceipt
    let message_hash: Hash256 = Hash256::from_felt(&FieldElement::default());

    // TODO: implement fee in Fri when Blockifier will support it
    let actual_fee = starknet_core::types::FeePayment {
        amount: execution_infos.actual_fee.0.into(),
        unit: starknet_core::types::PriceUnit::Wei,
    };

    let execution_result = match execution_infos.revert_error.clone() {
        Some(err) => ExecutionResult::Reverted { reason: err },
        None => ExecutionResult::Succeeded,
    };

    let execution_resources = match execution_infos.execute_call_info {
        Some(ref call_info) => blockifier_call_info_to_starknet_resources(call_info),
        None => ExecutionResources {
            steps: 0,
            memory_holes: None,
            range_check_builtin_applications: None,
            pedersen_builtin_applications: None,
            poseidon_builtin_applications: None,
            ec_op_builtin_applications: None,
            ecdsa_builtin_applications: None,
            bitwise_builtin_applications: None,
            keccak_builtin_applications: None,
            segment_arena_builtin: None,
        },
    };

    let events = match execution_infos.execute_call_info {
        Some(ref call_info) => extract_events_from_call_info(call_info),
        None => vec![],
    };

    let messages_sent = match execution_infos.execute_call_info {
        Some(ref call_info) => extract_messages_from_call_info(call_info),
        None => vec![],
    };

    // TODO: use actual execution ressources
    let receipt = match transaction {
        Transaction::Declare(_) => PendingTransactionReceipt::Declare(PendingDeclareTransactionReceipt {
            transaction_hash,
            actual_fee,
            messages_sent,
            events,
            execution_resources,
            execution_result,
        }),
        Transaction::DeployAccount(tx) => {
            PendingTransactionReceipt::DeployAccount(PendingDeployAccountTransactionReceipt {
                transaction_hash,
                actual_fee,
                messages_sent,
                events,
                execution_resources,
                execution_result,
                // TODO: retrieve account address
                contract_address: FieldElement::default(),
            })
        }
        Transaction::Invoke(_) => PendingTransactionReceipt::Invoke(PendingInvokeTransactionReceipt {
            transaction_hash,
            actual_fee,
            messages_sent,
            events,
            execution_resources,
            execution_result,
        }),
        Transaction::L1Handler(_) => PendingTransactionReceipt::L1Handler(PendingL1HandlerTransactionReceipt {
            message_hash,
            transaction_hash,
            actual_fee,
            messages_sent,
            events,
            execution_resources,
            execution_result,
        }),
        _ => unreachable!("Pending deploy transactions are not supported"),
    };

    Ok(MaybePendingTransactionReceipt::PendingReceipt(receipt))
}

fn previous_block_hash<A, BE, G, C, P, H>(client: &Starknet<A, BE, G, C, P, H>, block_number: u64) -> RpcResult<DHashT>
where
    A: ChainApi<Block = DBlockT> + 'static,
    P: TransactionPool<Block = DBlockT> + 'static,
    BE: Backend<DBlockT> + 'static,
    C: HeaderBackend<DBlockT> + BlockBackend<DBlockT> + StorageProvider<DBlockT, BE> + 'static,
    C: ProvideRuntimeApi<DBlockT>,
    C::Api: StarknetRuntimeApi<DBlockT> + ConvertTransactionRuntimeApi<DBlockT>,
    G: GenesisProvider + Send + Sync + 'static,
    H: HasherT + Send + Sync + 'static,
{
    let previous_block_hash =
        client.substrate_block_hash_from_starknet_block(BlockId::Number(block_number - 1)).map_err(|e| {
            log::error!("Failed to retrieve previous substrate block hash: {e}");
            StarknetRpcApiError::InternalServerError
        })?;

    Ok(previous_block_hash)
}

fn transactions<A, BE, G, C, P, H>(
    client: &Starknet<A, BE, G, C, P, H>,
    substrate_block_hash: DHashT,
    chain_id: Felt,
    block: &DeoxysBlock,
    block_number: u64,
    tx_index: usize,
) -> RpcResult<Vec<btx::Transaction>>
where
    A: ChainApi<Block = DBlockT> + 'static,
    P: TransactionPool<Block = DBlockT> + 'static,
    BE: Backend<DBlockT> + 'static,
    C: HeaderBackend<DBlockT> + BlockBackend<DBlockT> + StorageProvider<DBlockT, BE> + 'static,
    C: ProvideRuntimeApi<DBlockT>,
    C::Api: StarknetRuntimeApi<DBlockT> + ConvertTransactionRuntimeApi<DBlockT>,
    G: GenesisProvider + Send + Sync + 'static,
    H: HasherT + Send + Sync + 'static,
{
    let transactions = block
            .transactions()
            .iter()
            .take(tx_index + 1)
            .filter(|tx| !matches!(tx, Transaction::Deploy(_))) // deploy transaction was not supported by blockifier
            .map(|tx| match tx {
                Transaction::Invoke(invoke_tx) => {
					tx_invoke_transaction(invoke_tx.clone(), invoke_tx.compute_hash::<H>(Felt252Wrapper::from(chain_id.0).into(), false, Some(block_number)))
                }
                // TODO: add real contract address param here
                Transaction::DeployAccount(deploy_account_tx) => {
					tx_deploy_account(deploy_account_tx.clone(), deploy_account_tx.compute_hash::<H>(Felt252Wrapper::from(chain_id.0).into(), false, Some(block_number)), ContractAddress::default())
                }
                Transaction::Declare(declare_tx) => {
					tx_declare(client, substrate_block_hash, declare_tx.clone())
                }
                Transaction::L1Handler(l1_handler) => {
					tx_l1_handler::<H>(chain_id, block_number, l1_handler.clone())
                }
                Transaction::Deploy(_) => todo!(),
            })
            .collect::<Result<Vec<_>, _>>()?;

    Ok(transactions)
}

fn tx_invoke_transaction(tx: InvokeTransaction, hash: TransactionHash) -> RpcResult<btx::Transaction> {
    Ok(btx::Transaction::AccountTransaction(blockifier::transaction::account_transaction::AccountTransaction::Invoke(
        blockifier::transaction::transactions::InvokeTransaction { tx, tx_hash: hash, only_query: false },
    )))
}

fn tx_deploy_account(
    tx: DeployAccountTransaction,
    hash: TransactionHash,
    contract_address: ContractAddress,
) -> RpcResult<btx::Transaction> {
    Ok(btx::Transaction::AccountTransaction(
        blockifier::transaction::account_transaction::AccountTransaction::DeployAccount(
            blockifier::transaction::transactions::DeployAccountTransaction {
                tx,
                tx_hash: hash,
                only_query: false,
                contract_address,
            },
        ),
    ))
}

fn tx_declare<A, BE, G, C, P, H>(
    client: &Starknet<A, BE, G, C, P, H>,
    substrate_block_hash: DHashT,
    declare_tx: DeclareTransaction,
) -> RpcResult<btx::Transaction>
where
    A: ChainApi<Block = DBlockT> + 'static,
    P: TransactionPool<Block = DBlockT> + 'static,
    BE: Backend<DBlockT> + 'static,
    C: HeaderBackend<DBlockT> + BlockBackend<DBlockT> + StorageProvider<DBlockT, BE> + 'static,
    C: ProvideRuntimeApi<DBlockT>,
    C::Api: StarknetRuntimeApi<DBlockT> + ConvertTransactionRuntimeApi<DBlockT>,
    G: GenesisProvider + Send + Sync + 'static,
    H: HasherT + Send + Sync + 'static,
{
    let class_hash = ClassHash(Felt252Wrapper::from(*declare_tx.class_hash()).into());

<<<<<<< HEAD
    match declare_tx {
        DeclareTransaction::V0(_) | DeclareTransaction::V1(_) => {
            tx_declare_v0v1(client, substrate_block_hash, declare_tx, class_hash)
        }
        DeclareTransaction::V2(_) => tx_declare_v2(declare_tx, class_hash),
        DeclareTransaction::V3(_) => todo!("implement DeclareTransaction::V3"),
    }
}

fn tx_declare_v0v1<A, BE, G, C, P, H>(
    client: &Starknet<A, BE, G, C, P, H>,
    substrate_block_hash: DHashT,
    declare_tx: DeclareTransaction,
    class_hash: ClassHash,
) -> RpcResult<btx::Transaction>
where
    A: ChainApi<Block = DBlockT> + 'static,
    P: TransactionPool<Block = DBlockT> + 'static,
    BE: Backend<DBlockT> + 'static,
    C: HeaderBackend<DBlockT> + BlockBackend<DBlockT> + StorageProvider<DBlockT, BE> + 'static,
    C: ProvideRuntimeApi<DBlockT>,
    C::Api: StarknetRuntimeApi<DBlockT> + ConvertTransactionRuntimeApi<DBlockT>,
    G: GenesisProvider + Send + Sync + 'static,
    H: HasherT + Send + Sync + 'static,
{
=======
>>>>>>> 771fa53c
    let contract_class = client
        .overrides
        .for_block_hash(client.client.as_ref(), substrate_block_hash)
        .contract_class_by_class_hash(substrate_block_hash, class_hash)
        .ok_or_else(|| {
            log::error!("Failed to retrieve contract class from hash '{class_hash}'");
            StarknetRpcApiError::InternalServerError
        })?;

    // let class_info = ClassInfo::new(
    //     &contract_class,
    //     contract_class.
    //     contract_class
    // )
    // .unwrap();

    // Ok(btx::Transaction::AccountTransaction(
    //     blockifier::transaction::account_transaction::AccountTransaction::Declare(
    //     blockifier::transaction::transactions::DeclareTransaction::new(
    //         declare_tx,
    //         declare_tx.compute_hash::<H>(Felt252Wrapper::from(class_hash.0).into(), false, None),
    //         class_info,
    //     ).unwrap()
    // )))
    // TODO: Correct this that was used as a place holder to compile
    match declare_tx {
        DeclareTransaction::V0(_) | DeclareTransaction::V1(_) => {
            tx_declare_v0v1(client, substrate_block_hash, declare_tx, class_hash)
        }
        DeclareTransaction::V2(_) => tx_declare_v2(declare_tx, class_hash),
        DeclareTransaction::V3(_) => todo!("implement DeclareTransaction::V3"),
    }
}

<<<<<<< HEAD
fn tx_declare_v2(declare_tx: DeclareTransaction, class_hash: ClassHash) -> RpcResult<btx::Transaction> {
    // Welcome to type hell! This 3-part conversion will take you through the extenses
    // of a codebase so thick it might as well be pasta -yum!
    // Also should no be a problem as a declare transaction *should* not be able to
    // reference a contract class created on the same block (this kind of issue
    // might otherwise arise for `pending` blocks)
    let contract_class = DeoxysBackend::sierra_classes()
        .get_sierra_class(class_hash)
        .map_err(|e| {
            log::error!("Failed to fetch sierra class with hash {class_hash}: {e}");
            StarknetRpcApiError::InternalServerError
        })?
        .ok_or_else(|| {
            log::error!("The sierra class with hash {class_hash} is not present in db backend");
            StarknetRpcApiError::InternalServerError
        })?;

    let contract_class = mp_transactions::utils::sierra_to_casm_contract_class(contract_class).map_err(|e| {
        log::error!("Failed to convert the SierraContractClass to CasmContractClass: {e}");
        StarknetRpcApiError::InternalServerError
    })?;

    let contract_class = ContractClassBf::V1(ContractClassV1Bf::try_from(contract_class).map_err(|e| {
        log::error!("Failed to convert the compiler CasmContractClass to blockifier CasmContractClass: {e}");
        StarknetRpcApiError::InternalServerError
    })?);

    // Ok(btx::Transaction::AccountTransaction(
    //     blockifier::transaction::account_transaction::AccountTransaction::Declare(
    //     blockifier::transaction::transactions::DeclareTransaction::new(
    //         declare_tx,
    //         declare_tx.compute_hash::<PedersenHasher>(Felt252Wrapper::from(class_hash.0).into(),
    // false, None),         contract_class,
    //     ).unwrap()
    // )))
    // TODO: Correct this that was used as a place holder to compile
    match declare_tx {
        DeclareTransaction::V2(_) => tx_declare_v2(declare_tx, class_hash),
        DeclareTransaction::V3(_) => todo!("implement DeclareTransaction::V3"),
        DeclareTransaction::V0(_) => todo!(),
        DeclareTransaction::V1(_) => todo!(),
    }
}

fn tx_l1_handler<H>(chain_id: Felt, block_number: u64, l1_handler: L1HandlerTransaction) -> RpcResult<btx::Transaction>
=======
fn tx_l1_handler<H>(
    chain_id: Felt,
    block_number: u64,
    l1_handler: mp_transactions::HandleL1MessageTransaction,
) -> RpcResult<UserOrL1HandlerTransaction>
>>>>>>> 771fa53c
where
    H: HasherT + Send + Sync + 'static,
{
    let chain_id = chain_id.0.into();
    let tx_hash = l1_handler.compute_hash::<H>(chain_id, false, Some(block_number));
    let paid_fee =
        DeoxysBackend::l1_handler_paid_fee().get_fee_paid_for_l1_handler_tx(tx_hash.0.into()).map_err(|e| {
            log::error!("Failed to retrieve fee paid on l1 for tx with hash `{tx_hash:?}`: {e}");
            StarknetRpcApiError::InternalServerError
        })?;

    Ok(btx::Transaction::L1HandlerTransaction(blockifier::transaction::transactions::L1HandlerTransaction {
        tx: l1_handler,
        tx_hash,
        paid_fee_on_l1: paid_fee,
    }))
}

fn execution_infos<A, BE, G, C, P, H>(
    client: &Starknet<A, BE, G, C, P, H>,
    previous_block_hash: DHashT,
    transactions: Vec<btx::Transaction>,
    block_context: &BlockContext,
) -> RpcResult<TransactionExecutionInfo>
where
    A: ChainApi<Block = DBlockT> + 'static,
    P: TransactionPool<Block = DBlockT> + 'static,
    BE: Backend<DBlockT> + 'static,
    C: HeaderBackend<DBlockT> + BlockBackend<DBlockT> + StorageProvider<DBlockT, BE> + 'static,
    C: ProvideRuntimeApi<DBlockT>,
    C::Api: StarknetRuntimeApi<DBlockT> + ConvertTransactionRuntimeApi<DBlockT>,
    G: GenesisProvider + Send + Sync + 'static,
    H: HasherT + Send + Sync + 'static,
{
    let (last, prev) = match transactions.split_last() {
        Some((last, prev)) => (vec![last.clone()], prev.to_vec()),
        None => (transactions, vec![]),
    };

    let execution_infos = client
        .client
        .runtime_api()
        .re_execute_transactions(previous_block_hash, prev, last, block_context)
        .map_err(|e| {
            log::error!("Failed to execute runtime API call: {e}");
            StarknetRpcApiError::InternalServerError
        })?
        .map_err(|e| {
            log::error!("Failed to reexecute the transactions: {e:?}");
            StarknetRpcApiError::InternalServerError
        })?
        .map_err(|e| {
            log::error!("One of the transaction failed during it's reexecution: {e:?}");
            StarknetRpcApiError::InternalServerError
        })?
        .pop()
        .ok_or_else(|| {
            log::error!("No execution info returned for the last transaction");
            StarknetRpcApiError::InternalServerError
        })?;

    Ok(execution_infos)
}

/// Get the transaction receipt by the transaction hash.
///
/// This function retrieves the transaction receipt for a specific transaction identified by its
/// hash. The transaction receipt includes information about the execution status of the
/// transaction, events generated during its execution, and other relevant details.
///
/// ### Arguments
///
/// * `transaction_hash` - The hash of the requested transaction. This parameter specifies the
///   transaction for which the receipt is requested.
///
/// ### Returns
///
/// Returns a transaction receipt, which can be one of two types:
/// - `TransactionReceipt` if the transaction has been processed and has a receipt.
/// - `PendingTransactionReceipt` if the transaction is pending and the receipt is not yet
///   available.
///
/// ### Errors
///
/// The function may return a `TXN_HASH_NOT_FOUND` error if the specified transaction hash is
/// not found.
pub async fn get_transaction_receipt<A, BE, G, C, P, H>(
    starknet: &Starknet<A, BE, G, C, P, H>,
    transaction_hash: FieldElement,
) -> RpcResult<MaybePendingTransactionReceipt>
where
    A: ChainApi<Block = DBlockT> + 'static,
    P: TransactionPool<Block = DBlockT> + 'static,
    BE: Backend<DBlockT> + 'static,
    C: HeaderBackend<DBlockT> + BlockBackend<DBlockT> + StorageProvider<DBlockT, BE> + 'static,
    C: ProvideRuntimeApi<DBlockT>,
    C::Api: StarknetRuntimeApi<DBlockT> + ConvertTransactionRuntimeApi<DBlockT>,
    G: GenesisProvider + Send + Sync + 'static,
    H: HasherT + Send + Sync + 'static,
{
    let substrate_block_hash = DeoxysBackend::mapping()
        .block_hash_from_transaction_hash(Felt252Wrapper::from(transaction_hash).into())
        .map_err(|e| {
            log::error!("Failed to retrieve substrate block hash: {e}");
            StarknetRpcApiError::InternalServerError
        })?;

    let chain_id = starknet.chain_id()?;

    match substrate_block_hash {
        Some(substrate_block_hash) => {
            get_transaction_receipt_finalized(starknet, chain_id, substrate_block_hash, transaction_hash)
        }
        None => {
            let substrate_block_hash =
                starknet.substrate_block_hash_from_starknet_block(BlockId::Tag(BlockTag::Latest)).map_err(|e| {
                    log::error!("'{e}'");
                    StarknetRpcApiError::BlockNotFound
                })?;

            get_transaction_receipt_pending(starknet, chain_id, substrate_block_hash, transaction_hash)
        }
    }
}<|MERGE_RESOLUTION|>--- conflicted
+++ resolved
@@ -1,32 +1,15 @@
-<<<<<<< HEAD
 use blockifier::context::BlockContext;
-use blockifier::execution::contract_address;
-use blockifier::execution::contract_class::{
-    ClassInfo, ContractClass as ContractClassBf, ContractClassV1 as ContractClassV1Bf,
-};
+use blockifier::execution::contract_class::{ContractClass as ContractClassBf, ContractClassV1 as ContractClassV1Bf};
 use blockifier::transaction::objects::TransactionExecutionInfo;
-use blockifier::transaction::test_utils::block_context;
 use blockifier::transaction::transaction_execution as btx;
-use deoxys_runtime::opaque::{DBlockT, DHashT};
-=======
-use blockifier::transaction::objects::TransactionExecutionInfo;
->>>>>>> 771fa53c
-use jsonrpsee::core::error::Error;
 use jsonrpsee::core::RpcResult;
 use mc_db::DeoxysBackend;
 use mc_genesis_data_provider::GenesisProvider;
-use mc_sync::l2::get_pending_block;
 use mp_block::DeoxysBlock;
-use mp_contract::class;
 use mp_felt::Felt252Wrapper;
-use mp_hashers::pedersen::PedersenHasher;
 use mp_hashers::HasherT;
 use mp_transactions::compute_hash::ComputeTransactionHash;
-<<<<<<< HEAD
-=======
-use mp_transactions::{Transaction as TransactionMp, UserOrL1HandlerTransaction, UserTransaction};
 use mp_types::block::{DBlockT, DHashT};
->>>>>>> 771fa53c
 use pallet_starknet_runtime_api::{ConvertTransactionRuntimeApi, StarknetRuntimeApi};
 use sc_client_api::backend::{Backend, StorageProvider};
 use sc_client_api::BlockBackend;
@@ -34,16 +17,14 @@
 use sc_transaction_pool_api::TransactionPool;
 use sp_api::ProvideRuntimeApi;
 use sp_blockchain::HeaderBackend;
-use starknet_api::core::{ChainId, ClassHash, ContractAddress};
+use starknet_api::core::{ClassHash, ContractAddress};
 use starknet_api::transaction::{
-    DeclareTransaction, DeployAccountTransaction, DeployTransaction, InvokeTransaction, L1HandlerTransaction,
-    Transaction, TransactionHash,
+    DeclareTransaction, DeployAccountTransaction, InvokeTransaction, L1HandlerTransaction, Transaction, TransactionHash,
 };
 use starknet_core::types::{
-    BlockId, BlockTag, DeclareTransactionReceipt, DeployAccountTransactionReceipt, ExecutionResources, ExecutionResult,
-    FieldElement, Hash256, InvokeTransactionReceipt, L1HandlerTransactionReceipt, MaybePendingTransactionReceipt,
-    PendingDeclareTransactionReceipt, PendingDeployAccountTransactionReceipt, PendingInvokeTransactionReceipt,
-    PendingL1HandlerTransactionReceipt, PendingTransactionReceipt, TransactionFinalityStatus, TransactionReceipt,
+    BlockId, ComputationResources, DataResources, DeclareTransactionReceipt, DeployAccountTransactionReceipt,
+    ExecutionResources, ExecutionResult, FieldElement, Hash256, InvokeTransactionReceipt, L1HandlerTransactionReceipt,
+    TransactionFinalityStatus, TransactionReceipt, TransactionReceiptWithBlockInfo,
 };
 
 use crate::errors::StarknetRpcApiError;
@@ -58,7 +39,7 @@
     chain_id: Felt,
     substrate_block_hash: DHashT,
     transaction_hash: FieldElement,
-) -> RpcResult<MaybePendingTransactionReceipt>
+) -> RpcResult<TransactionReceiptWithBlockInfo>
 where
     A: ChainApi<Block = DBlockT> + 'static,
     P: TransactionPool<Block = DBlockT> + 'static,
@@ -131,16 +112,19 @@
     let execution_resources = match execution_infos.execute_call_info {
         Some(ref call_info) => blockifier_call_info_to_starknet_resources(call_info),
         None => ExecutionResources {
-            steps: 0,
-            memory_holes: None,
-            range_check_builtin_applications: None,
-            pedersen_builtin_applications: None,
-            poseidon_builtin_applications: None,
-            ec_op_builtin_applications: None,
-            ecdsa_builtin_applications: None,
-            bitwise_builtin_applications: None,
-            keccak_builtin_applications: None,
-            segment_arena_builtin: None,
+            computation_resources: ComputationResources {
+                steps: todo!(),
+                memory_holes: todo!(),
+                range_check_builtin_applications: todo!(),
+                pedersen_builtin_applications: todo!(),
+                poseidon_builtin_applications: todo!(),
+                ec_op_builtin_applications: todo!(),
+                ecdsa_builtin_applications: todo!(),
+                bitwise_builtin_applications: todo!(),
+                keccak_builtin_applications: todo!(),
+                segment_arena_builtin: todo!(),
+            },
+            data_resources: DataResources { data_availability: todo!() },
         },
     };
 
@@ -159,8 +143,6 @@
             transaction_hash,
             actual_fee,
             finality_status,
-            block_hash: block_hash.into(),
-            block_number,
             messages_sent,
             events,
             execution_resources,
@@ -170,8 +152,6 @@
             transaction_hash,
             actual_fee,
             finality_status,
-            block_hash: block_hash.into(),
-            block_number,
             messages_sent,
             events,
             execution_resources,
@@ -183,8 +163,6 @@
             transaction_hash,
             actual_fee,
             finality_status,
-            block_hash: block_hash.into(),
-            block_number,
             messages_sent,
             events,
             execution_resources,
@@ -195,8 +173,6 @@
             transaction_hash,
             actual_fee,
             finality_status,
-            block_hash: block_hash.into(),
-            block_number,
             messages_sent,
             events,
             execution_resources,
@@ -205,143 +181,7 @@
         _ => unreachable!("Deploy transactions are not supported"),
     };
 
-    Ok(MaybePendingTransactionReceipt::Receipt(receipt))
-}
-
-fn get_transaction_receipt_pending<A, BE, G, C, P, H>(
-    client: &Starknet<A, BE, G, C, P, H>,
-    chain_id: Felt,
-    substrate_block_hash: DHashT,
-    transaction_hash: FieldElement,
-) -> RpcResult<MaybePendingTransactionReceipt>
-where
-    A: ChainApi<Block = DBlockT> + 'static,
-    P: TransactionPool<Block = DBlockT> + 'static,
-    BE: Backend<DBlockT> + 'static,
-    C: HeaderBackend<DBlockT> + BlockBackend<DBlockT> + StorageProvider<DBlockT, BE> + 'static,
-    C: ProvideRuntimeApi<DBlockT>,
-    C::Api: StarknetRuntimeApi<DBlockT> + ConvertTransactionRuntimeApi<DBlockT>,
-    G: GenesisProvider + Send + Sync + 'static,
-    H: HasherT + Send + Sync + 'static,
-{
-    let block = get_pending_block()
-        .ok_or(Error::Custom("Failed to retrieve pending block, node not yet synchronized".to_string()))?;
-    let block_header = block.header();
-    let block_number = block_header.block_number;
-    let block_hash: Felt252Wrapper = block_header.hash::<H>();
-
-    // computes the previous SUBSTRATE block hash
-    let previous_block_hash = previous_block_hash(client, block_number)?;
-
-    let block_txs_hashes = tx_hash_compute::<H>(&block, chain_id);
-
-    let (tx_index, _) = block_txs_hashes.into_iter().enumerate().find(|(_, hash)| hash == &transaction_hash).unwrap();
-
-    let transaction = block.transactions().get(tx_index).ok_or_else(|| {
-        log::error!("Failed to retrieve transaction at index {tx_index} from block with hash {block_hash:?}");
-        StarknetRpcApiError::InternalServerError
-    })?;
-
-    // TODO: remove this line when deploy is supported
-    if let Transaction::Deploy(_) = transaction {
-        log::error!("re executing a deploy transaction is not supported yet");
-        return Err(StarknetRpcApiError::UnimplementedMethod.into());
-    }
-
-    let transactions = transactions(client, substrate_block_hash, chain_id, &block, block_number, tx_index)?;
-
-    let fee_token_address = client.client.runtime_api().fee_token_addresses(substrate_block_hash).map_err(|e| {
-        log::error!("Failed to retrieve fee token address");
-        StarknetRpcApiError::InternalServerError
-    })?;
-    // TODO: convert the real chain_id in String
-    let block_context =
-        block_header.into_block_context(fee_token_address, starknet_api::core::ChainId("SN_MAIN".to_string()));
-    let execution_infos = execution_infos(client, previous_block_hash, transactions, &block_context)?;
-
-    // TODO(#1291): compute message hash correctly to L1HandlerTransactionReceipt
-    let message_hash: Hash256 = Hash256::from_felt(&FieldElement::default());
-
-    // TODO: implement fee in Fri when Blockifier will support it
-    let actual_fee = starknet_core::types::FeePayment {
-        amount: execution_infos.actual_fee.0.into(),
-        unit: starknet_core::types::PriceUnit::Wei,
-    };
-
-    let execution_result = match execution_infos.revert_error.clone() {
-        Some(err) => ExecutionResult::Reverted { reason: err },
-        None => ExecutionResult::Succeeded,
-    };
-
-    let execution_resources = match execution_infos.execute_call_info {
-        Some(ref call_info) => blockifier_call_info_to_starknet_resources(call_info),
-        None => ExecutionResources {
-            steps: 0,
-            memory_holes: None,
-            range_check_builtin_applications: None,
-            pedersen_builtin_applications: None,
-            poseidon_builtin_applications: None,
-            ec_op_builtin_applications: None,
-            ecdsa_builtin_applications: None,
-            bitwise_builtin_applications: None,
-            keccak_builtin_applications: None,
-            segment_arena_builtin: None,
-        },
-    };
-
-    let events = match execution_infos.execute_call_info {
-        Some(ref call_info) => extract_events_from_call_info(call_info),
-        None => vec![],
-    };
-
-    let messages_sent = match execution_infos.execute_call_info {
-        Some(ref call_info) => extract_messages_from_call_info(call_info),
-        None => vec![],
-    };
-
-    // TODO: use actual execution ressources
-    let receipt = match transaction {
-        Transaction::Declare(_) => PendingTransactionReceipt::Declare(PendingDeclareTransactionReceipt {
-            transaction_hash,
-            actual_fee,
-            messages_sent,
-            events,
-            execution_resources,
-            execution_result,
-        }),
-        Transaction::DeployAccount(tx) => {
-            PendingTransactionReceipt::DeployAccount(PendingDeployAccountTransactionReceipt {
-                transaction_hash,
-                actual_fee,
-                messages_sent,
-                events,
-                execution_resources,
-                execution_result,
-                // TODO: retrieve account address
-                contract_address: FieldElement::default(),
-            })
-        }
-        Transaction::Invoke(_) => PendingTransactionReceipt::Invoke(PendingInvokeTransactionReceipt {
-            transaction_hash,
-            actual_fee,
-            messages_sent,
-            events,
-            execution_resources,
-            execution_result,
-        }),
-        Transaction::L1Handler(_) => PendingTransactionReceipt::L1Handler(PendingL1HandlerTransactionReceipt {
-            message_hash,
-            transaction_hash,
-            actual_fee,
-            messages_sent,
-            events,
-            execution_resources,
-            execution_result,
-        }),
-        _ => unreachable!("Pending deploy transactions are not supported"),
-    };
-
-    Ok(MaybePendingTransactionReceipt::PendingReceipt(receipt))
+    Ok(TransactionReceiptWithBlockInfo { receipt, block: todo!() })
 }
 
 fn previous_block_hash<A, BE, G, C, P, H>(client: &Starknet<A, BE, G, C, P, H>, block_number: u64) -> RpcResult<DHashT>
@@ -448,7 +288,6 @@
 {
     let class_hash = ClassHash(Felt252Wrapper::from(*declare_tx.class_hash()).into());
 
-<<<<<<< HEAD
     match declare_tx {
         DeclareTransaction::V0(_) | DeclareTransaction::V1(_) => {
             tx_declare_v0v1(client, substrate_block_hash, declare_tx, class_hash)
@@ -474,8 +313,6 @@
     G: GenesisProvider + Send + Sync + 'static,
     H: HasherT + Send + Sync + 'static,
 {
-=======
->>>>>>> 771fa53c
     let contract_class = client
         .overrides
         .for_block_hash(client.client.as_ref(), substrate_block_hash)
@@ -510,23 +347,14 @@
     }
 }
 
-<<<<<<< HEAD
 fn tx_declare_v2(declare_tx: DeclareTransaction, class_hash: ClassHash) -> RpcResult<btx::Transaction> {
     // Welcome to type hell! This 3-part conversion will take you through the extenses
     // of a codebase so thick it might as well be pasta -yum!
     // Also should no be a problem as a declare transaction *should* not be able to
     // reference a contract class created on the same block (this kind of issue
     // might otherwise arise for `pending` blocks)
-    let contract_class = DeoxysBackend::sierra_classes()
-        .get_sierra_class(class_hash)
-        .map_err(|e| {
-            log::error!("Failed to fetch sierra class with hash {class_hash}: {e}");
-            StarknetRpcApiError::InternalServerError
-        })?
-        .ok_or_else(|| {
-            log::error!("The sierra class with hash {class_hash} is not present in db backend");
-            StarknetRpcApiError::InternalServerError
-        })?;
+    // TODO: change this contract class to the correct one
+    let contract_class = starknet_api::state::ContractClass::default();
 
     let contract_class = mp_transactions::utils::sierra_to_casm_contract_class(contract_class).map_err(|e| {
         log::error!("Failed to convert the SierraContractClass to CasmContractClass: {e}");
@@ -556,13 +384,6 @@
 }
 
 fn tx_l1_handler<H>(chain_id: Felt, block_number: u64, l1_handler: L1HandlerTransaction) -> RpcResult<btx::Transaction>
-=======
-fn tx_l1_handler<H>(
-    chain_id: Felt,
-    block_number: u64,
-    l1_handler: mp_transactions::HandleL1MessageTransaction,
-) -> RpcResult<UserOrL1HandlerTransaction>
->>>>>>> 771fa53c
 where
     H: HasherT + Send + Sync + 'static,
 {
@@ -652,7 +473,7 @@
 pub async fn get_transaction_receipt<A, BE, G, C, P, H>(
     starknet: &Starknet<A, BE, G, C, P, H>,
     transaction_hash: FieldElement,
-) -> RpcResult<MaybePendingTransactionReceipt>
+) -> RpcResult<TransactionReceiptWithBlockInfo>
 where
     A: ChainApi<Block = DBlockT> + 'static,
     P: TransactionPool<Block = DBlockT> + 'static,
@@ -672,18 +493,5 @@
 
     let chain_id = starknet.chain_id()?;
 
-    match substrate_block_hash {
-        Some(substrate_block_hash) => {
-            get_transaction_receipt_finalized(starknet, chain_id, substrate_block_hash, transaction_hash)
-        }
-        None => {
-            let substrate_block_hash =
-                starknet.substrate_block_hash_from_starknet_block(BlockId::Tag(BlockTag::Latest)).map_err(|e| {
-                    log::error!("'{e}'");
-                    StarknetRpcApiError::BlockNotFound
-                })?;
-
-            get_transaction_receipt_pending(starknet, chain_id, substrate_block_hash, transaction_hash)
-        }
-    }
+    get_transaction_receipt_finalized(starknet, chain_id, substrate_block_hash.unwrap(), transaction_hash)
 }