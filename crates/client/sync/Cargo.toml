--- conflicted
+++ resolved
@@ -65,11 +65,8 @@
 mp-hashers = { workspace = true }
 mp-storage = { workspace = true, default-features = true }
 mp-transactions = { workspace = true, features = ["client"] }
-<<<<<<< HEAD
 mp-types = { workspace = true }
-=======
-rayon = "1.10.0"
->>>>>>> ff8dc52f
+rayon = { workspace = true }
 starknet-types-core = { workspace = true, default-features = false, features = [
   "hash",
   "parity-scale-codec",
