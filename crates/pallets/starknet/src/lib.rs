//! A Substrate pallet implementation for Starknet, a decentralized, permissionless, and scalable
//! zk-rollup for general-purpose smart contracts.
//! See the [Starknet documentation](https://docs.starknet.io/) for more information.
//! The code consists of the following sections:
//! 1. Config: The trait Config is defined, which is used to configure the pallet by specifying the
//! parameters and types on which it depends. The trait also includes associated types for
//! RuntimeEvent, StateRoot, SystemHash, and TimestampProvider.
//!
//! 2. Hooks: The Hooks trait is implemented for the pallet, which includes methods to be executed
//! during the block lifecycle: on_finalize, on_initialize, on_runtime_upgrade, and offchain_worker.
//!
//! 3. Storage: Several storage items are defined, including Pending, CurrentBlock, BlockHash,
//! ContractClassHashes, ContractClasses, Nonces, StorageView, LastKnownEthBlock, and
//! FeeTokenAddress. These storage items are used to store and manage data related to the Starknet
//! pallet.
//!
//! 4. Genesis Configuration: The GenesisConfig struct is defined, which is used to set up the
//! initial state of the pallet during genesis. The struct includes fields for contracts,
//! contract_classes, storage, fee_token_address, and _phantom. A GenesisBuild implementation is
//! provided to build the initial state during genesis.
//!
//! 5. Events: A set of events are defined in the Event enum, including KeepStarknetStrange,
//! StarknetEvent, and FeeTokenAddressChanged. These events are emitted during the execution of
//! various pallet functions.
//!
//! 6.Errors: A set of custom errors are defined in the Error enum, which is used to represent
//! various error conditions during the execution of the pallet.
//!
//! 7. Dispatchable Functions: The Pallet struct implements several dispatchable functions (ping,
//! invoke, ...), which allow users to interact with the pallet and invoke state changes. These
//! functions are annotated with weight and return a DispatchResult.
// Ensure we're `no_std` when compiling for Wasm.
#![cfg_attr(not(feature = "std"), no_std)]
#![allow(clippy::large_enum_variant)]

use blockifier::transaction::objects::TransactionExecutionResult;
/// Starknet pallet.
/// Definition of the pallet's runtime storage items, events, errors, and dispatchable
/// functions.
/// Learn more about FRAME and the core library of Substrate FRAME pallets:
/// <https://docs.substrate.io/reference/frame-pallets/>
pub use pallet::*;
/// An adapter for the blockifier state related traits
pub mod blockifier_state_adapter;
/// The implementation of the execution configuration.
pub mod execution_config;
#[cfg(feature = "std")]
pub mod genesis_loader;
/// Transaction validation logic.
pub mod transaction_validation;
/// The Starknet pallet's runtime custom types.
pub mod types;

use blockifier::execution::entry_point::{CallEntryPoint, CallType, EntryPointExecutionContext};
use blockifier::state::cached_state::ContractStorageKey;
use starknet_api::state::StorageKey;
use starknet_api::transaction::{Calldata, Event as StarknetEvent, Fee};

#[cfg(test)]
mod tests;
mod utils;

#[macro_use]
pub extern crate alloc;

use alloc::collections::BTreeSet;
use alloc::str::from_utf8_unchecked;
use alloc::string::String;
use alloc::vec;
use alloc::vec::Vec;

use blockifier::block_context::BlockContext;
use blockifier::execution::contract_class::ContractClass;
use blockifier::execution::entry_point::{CallInfo, ExecutionResources};
use blockifier::execution::errors::{EntryPointExecutionError, PreExecutionError};
use blockifier_state_adapter::BlockifierStateAdapter;
use frame_support::pallet_prelude::*;
use frame_support::traits::Time;
use frame_system::pallet_prelude::*;
use mp_block::state_update::StateUpdateWrapper;
use mp_block::{Block as StarknetBlock, Header as StarknetHeader};
use mp_digest_log::MADARA_ENGINE_ID;
use mp_fee::INITIAL_GAS;
use mp_felt::Felt252Wrapper;
use mp_hashers::HasherT;
use mp_sequencer_address::{InherentError, InherentType, DEFAULT_SEQUENCER_ADDRESS, INHERENT_IDENTIFIER};
use mp_simulations::{
    DeclareTransactionTrace, DeployAccountTransactionTrace, FeeEstimate, FunctionInvocation, InvokeTransactionTrace,
    SimulatedTransaction, SimulationFlags, TransactionTrace,
};
use mp_storage::{StarknetStorageSchemaVersion, PALLET_STARKNET_SCHEMA};
use mp_transactions::execution::Execute;
use mp_transactions::{
    DeclareTransaction, DeployAccountTransaction, HandleL1MessageTransaction, InvokeTransaction, Transaction,
    UserAndL1HandlerTransaction, UserTransaction,
};
use sp_runtime::traits::UniqueSaturatedInto;
use sp_runtime::DigestItem;
use starknet_api::api_core::{ChainId, CompiledClassHash, ContractAddress, EntryPointSelector, Nonce};
use starknet_api::block::{BlockNumber, BlockTimestamp};
use starknet_api::deprecated_contract_class::EntryPointType;
use starknet_api::hash::StarkFelt;
use starknet_api::transaction::{MessageToL1, TransactionHash};
use starknet_crypto::FieldElement;
use transaction_validation::TxPriorityInfo;

use crate::alloc::string::ToString;
use crate::execution_config::RuntimeExecutionConfigBuilder;
use crate::types::{CasmClassHash, SierraClassHash, StorageSlot};
use crate::utils::{convert_call_info_to_execute_invocation, execute_txs_and_rollback};

pub(crate) const LOG_TARGET: &str = "runtime::starknet";

pub const ETHEREUM_EXECUTION_RPC: &[u8] = b"starknet::ETHEREUM_EXECUTION_RPC";
pub const ETHEREUM_CONSENSUS_RPC: &[u8] = b"starknet::ETHEREUM_CONSENSUS_RPC";

// syntactic sugar for logging.
#[macro_export]
macro_rules! log {
	($level:tt, $pattern:expr $(, $values:expr)* $(,)?) => {
		log::$level!(
			target: $crate::LOG_TARGET,
			concat!("[{:?}] 🐺 ", $pattern), <frame_system::Pallet<T>>::block_number() $(, $values)*
		)
	};
}

#[frame_support::pallet]
pub mod pallet {
    use super::*;

    #[pallet::pallet]
    pub struct Pallet<T>(_);

    /// Configure the pallet by specifying the parameters and types on which it depends.
    /// We're coupling the starknet pallet to the tx payment pallet to be able to override the fee
    /// mechanism and comply with starknet which uses an ER20 as fee token
    #[pallet::config]
    pub trait Config: frame_system::Config {
        /// Because this pallet emits events, it depends on the runtime's definition of an event.
        type RuntimeEvent: From<Event<Self>> + IsType<<Self as frame_system::Config>::RuntimeEvent>;
        /// The hashing function to use.
        type SystemHash: HasherT;
        /// The time idk what.
        type TimestampProvider: Time;
        /// A configuration for base priority of unsigned transactions.
        ///
        /// This is exposed so that it can be tuned for particular runtime, when
        /// multiple pallets send unsigned transactions.
        #[pallet::constant]
        type UnsignedPriority: Get<TransactionPriority>;
        /// A configuration for longevity of transactions.
        ///
        /// This is exposed so that it can be tuned for particular runtime to
        /// set how long transactions are kept in the mempool.
        #[pallet::constant]
        type TransactionLongevity: Get<TransactionLongevity>;
        /// A bool to disable transaction fees and make all transactions free
        #[pallet::constant]
        type DisableTransactionFee: Get<bool>;
        /// A bool to disable Nonce validation
        type DisableNonceValidation: Get<bool>;
        #[pallet::constant]
        type InvokeTxMaxNSteps: Get<u32>;
        #[pallet::constant]
        type ValidateMaxNSteps: Get<u32>;
        #[pallet::constant]
        type ProtocolVersion: Get<u8>;
        #[pallet::constant]
        type ChainId: Get<Felt252Wrapper>;
        #[pallet::constant]
        type MaxRecursionDepth: Get<u32>;
        #[pallet::constant]
        type ProgramHash: Get<Felt252Wrapper>;
    }

    /// The Starknet pallet hooks.
    /// HOOKS
    /// # TODO
    /// * Implement the hooks.
    #[pallet::hooks]
    impl<T: Config> Hooks<BlockNumberFor<T>> for Pallet<T> {
        /// The block is being finalized.
        fn on_finalize(_n: BlockNumberFor<T>) {
            assert!(SeqAddrUpdate::<T>::take(), "Sequencer address must be set for the block");
            // Create a new Starknet block and store it.
            <Pallet<T>>::store_block(UniqueSaturatedInto::<u64>::unique_saturated_into(
                frame_system::Pallet::<T>::block_number(),
            ));
        }

        /// The block is being initialized. Implement to have something happen.
        fn on_initialize(_: BlockNumberFor<T>) -> Weight {
            let digest = frame_system::Pallet::<T>::digest();
            let logs = digest.logs();

            if !logs.is_empty() {
                for log_entry in logs {
                    if let DigestItem::PreRuntime(engine_id, encoded_data) = log_entry {
                        if *engine_id == mp_digest_log::STATE_ENGINE_ID {
                            match StateUpdateWrapper::decode(&mut encoded_data.as_slice()) {
                                Ok(state_update) => {
                                    for (address, storage_diffs) in state_update.state_diff.storage_diffs {
                                        for storage_diff in storage_diffs {
                                            let contract_storage_key: ContractStorageKey = (
                                                ContractAddress(address.try_into().unwrap()),
                                                StorageKey(storage_diff.key.try_into().unwrap()),
                                            );
                                            let value = StarkFelt(storage_diff.value.try_into().unwrap());
                                            <StorageView<T>>::insert(contract_storage_key, value)
                                        }
                                    }

                                    for deployed_contract in state_update.state_diff.deployed_contracts {
                                        let contract_address =
                                            ContractAddress(deployed_contract.address.try_into().unwrap());
                                        let class_hash = ClassHash(deployed_contract.class_hash.try_into().unwrap());
                                        <ContractClassHashes<T>>::insert(contract_address, class_hash);
                                    }

                                    // TODO: old declared contracts

                                    for declared_class in state_update.state_diff.declared_classes {
                                        let class_hash = ClassHash(declared_class.class_hash.try_into().unwrap());
                                        let compiled_class_hash =
                                            CompiledClassHash(declared_class.compiled_class_hash.try_into().unwrap());
                                        <CompiledClassHashes<T>>::insert(class_hash, compiled_class_hash);
                                    }

                                    for (address, nonce) in state_update.state_diff.nonces {
                                        let contract_address = ContractAddress(address.try_into().unwrap());
                                        let nonce = Nonce(nonce.try_into().unwrap());
                                        <Nonces<T>>::insert(contract_address, nonce);
                                    }

                                    for replaced_class in state_update.state_diff.replaced_classes {
                                        let contract_address =
                                            ContractAddress(replaced_class.address.try_into().unwrap());
                                        let class_hash = ClassHash(replaced_class.class_hash.try_into().unwrap());
                                        <ContractClassHashes<T>>::insert(contract_address, class_hash);
                                    }
                                }
                                Err(e) => log!(info, "Decoding error: {:?}", e),
                            }
                        }
                    }
                }
            }

            Weight::zero()
        }

        /// Perform a module upgrade.
        fn on_runtime_upgrade() -> Weight {
            Weight::zero()
        }
<<<<<<< HEAD

        /// Run offchain tasks.
        /// See: `<https://docs.substrate.io/reference/how-to-guides/offchain-workers/>`
        /// # Arguments
        /// * `n` - The block number.
        fn offchain_worker(_n: BlockNumberFor<T>) {}
=======
>>>>>>> 78bbebca
    }

    /// The Starknet pallet storage items.
    /// STORAGE
    /// Current building block's transactions.
    #[pallet::storage]
    #[pallet::unbounded]
    #[pallet::getter(fn pending)]
    pub(super) type Pending<T: Config> = StorageValue<_, Vec<Transaction>, ValueQuery>;

    // Keep the hashes of the transactions stored in Pending
    // One should not be updated without the other !!!
    #[pallet::storage]
    #[pallet::unbounded]
    #[pallet::getter(fn pending_hashes)]
    pub(super) type PendingHashes<T: Config> = StorageValue<_, Vec<TransactionHash>, ValueQuery>;

    #[pallet::storage]
    #[pallet::unbounded]
    #[pallet::getter(fn tx_events)]
    pub(super) type TxEvents<T: Config> = StorageMap<_, Identity, TransactionHash, Vec<StarknetEvent>, ValueQuery>;

    #[pallet::storage]
    #[pallet::unbounded]
    #[pallet::getter(fn tx_messages)]
    pub(super) type TxMessages<T: Config> = StorageMap<_, Identity, TransactionHash, Vec<MessageToL1>, ValueQuery>;

    #[pallet::storage]
    #[pallet::unbounded]
    #[pallet::getter(fn tx_revert_error)]
    pub(super) type TxRevertError<T: Config> = StorageMap<_, Identity, TransactionHash, String, OptionQuery>;
    /// The Starknet pallet storage items.
    /// STORAGE
    /// Mapping of contract address to state root.
    #[pallet::storage]
    #[pallet::unbounded]
    #[pallet::getter(fn contract_state_root_by_address)]
    pub(super) type ContractsStateRoots<T: Config> =
        StorageMap<_, Identity, ContractAddress, Felt252Wrapper, OptionQuery>;

    /// Pending storage slot updates
    /// STORAGE
    /// Mapping storage key to storage value.
    #[pallet::storage]
    #[pallet::unbounded]
    #[pallet::getter(fn pending_storage_changes)]
    pub(super) type PendingStorageChanges<T: Config> =
        StorageMap<_, Identity, ContractAddress, Vec<StorageSlot>, ValueQuery>;

    /// Mapping for block number and hashes.
    /// Safe to use `Identity` as the key is already a hash.
    #[pallet::storage]
    #[pallet::unbounded]
    #[pallet::getter(fn block_hash)]
    pub(super) type BlockHash<T: Config> = StorageMap<_, Identity, u64, Felt252Wrapper, ValueQuery>;

    /// Mapping from Starknet contract address to the contract's class hash.
    /// Safe to use `Identity` as the key is already a hash.
    #[pallet::storage]
    #[pallet::unbounded]
    #[pallet::getter(fn contract_class_hash_by_address)]
    pub(super) type ContractClassHashes<T: Config> =
        StorageMap<_, Identity, ContractAddress, CasmClassHash, ValueQuery>;

    /// Mapping from Starknet class hash to contract class.
    /// Safe to use `Identity` as the key is already a hash.
    #[pallet::storage]
    #[pallet::unbounded]
    #[pallet::getter(fn contract_class_by_class_hash)]
    pub(super) type ContractClasses<T: Config> = StorageMap<_, Identity, CasmClassHash, ContractClass, OptionQuery>;

    /// Mapping from Starknet Sierra class hash to  Casm compiled contract class.
    /// Safe to use `Identity` as the key is already a hash.
    #[pallet::storage]
    #[pallet::unbounded]
    #[pallet::getter(fn compiled_class_hash_by_class_hash)]
    pub(super) type CompiledClassHashes<T: Config> =
        StorageMap<_, Identity, SierraClassHash, CompiledClassHash, OptionQuery>;

    /// Mapping from Starknet contract address to its nonce.
    /// Safe to use `Identity` as the key is already a hash.
    #[pallet::storage]
    #[pallet::unbounded]
    #[pallet::getter(fn nonce)]
    pub(super) type Nonces<T: Config> = StorageMap<_, Identity, ContractAddress, Nonce, ValueQuery>;

    /// Mapping from Starknet contract storage key to its value.
    /// Safe to use `Identity` as the key is already a hash.
    #[pallet::storage]
    #[pallet::unbounded]
    #[pallet::getter(fn storage)]
    pub(super) type StorageView<T: Config> = StorageMap<_, Identity, ContractStorageKey, StarkFelt, ValueQuery>;

    /// The last processed Ethereum block number for L1 messages consumption.
    /// This is used to avoid re-processing the same Ethereum block multiple times.
    /// This is used by the offchain worker.
    /// # TODO
    /// * Find a more relevant name for this.
    #[pallet::storage]
    #[pallet::unbounded]
    #[pallet::getter(fn last_known_eth_block)]
    pub(super) type LastKnownEthBlock<T: Config> = StorageValue<_, u64>;

    /// The address of the fee token ERC20 contract.
    #[pallet::storage]
    #[pallet::unbounded]
    #[pallet::getter(fn fee_token_address)]
    pub(super) type FeeTokenAddress<T: Config> = StorageValue<_, ContractAddress, ValueQuery>;

    /// Current sequencer address.
    #[pallet::storage]
    #[pallet::unbounded]
    #[pallet::getter(fn sequencer_address)]
    pub type SequencerAddress<T: Config> = StorageValue<_, ContractAddress, ValueQuery>;

    /// Ensure the sequencer address was updated for this block.
    #[pallet::storage]
    #[pallet::unbounded]
    #[pallet::getter(fn seq_addr_update)]
    pub type SeqAddrUpdate<T: Config> = StorageValue<_, bool, ValueQuery>;

    /// Information about processed L1 Messages
    /// Based on Nonce value.
    #[pallet::storage]
    #[pallet::unbounded]
    #[pallet::getter(fn l1_messages)]
    pub(super) type L1Messages<T: Config> = StorageValue<_, BTreeSet<Nonce>, ValueQuery>;

    /// Starknet genesis configuration.
    #[pallet::genesis_config]
    pub struct GenesisConfig<T: Config> {
        /// The contracts to be deployed at genesis.
        /// This is a vector of tuples, where the first element is the contract address and the
        /// second element is the contract class hash.
        /// This can be used to start the chain with a set of pre-deployed contracts, for example in
        /// a test environment or in the case of a migration of an existing chain state.
        pub contracts: Vec<(ContractAddress, CasmClassHash)>,
        pub sierra_to_casm_class_hash: Vec<(SierraClassHash, CasmClassHash)>,
        /// The contract classes to be deployed at genesis.
        /// This is a vector of tuples, where the first element is the contract class hash and the
        /// second element is the contract class definition.
        /// Same as `contracts`, this can be used to start the chain with a set of pre-deployed
        /// contracts classes.
        pub contract_classes: Vec<(CasmClassHash, ContractClass)>,
        pub storage: Vec<(ContractStorageKey, StarkFelt)>,
        /// The address of the fee token.
        /// Must be set to the address of the fee token ERC20 contract.
        pub fee_token_address: ContractAddress,
        pub _phantom: PhantomData<T>,
    }

    /// `Default` impl required by `pallet::GenesisBuild`.
    impl<T: Config> Default for GenesisConfig<T> {
        fn default() -> Self {
            Self {
                contracts: vec![],
                sierra_to_casm_class_hash: vec![],
                contract_classes: vec![],
                storage: vec![],
                fee_token_address: ContractAddress::default(),
                _phantom: PhantomData,
            }
        }
    }

    #[pallet::genesis_build]
    impl<T: Config> BuildGenesisConfig for GenesisConfig<T> {
        fn build(&self) {
            frame_support::storage::unhashed::put::<StarknetStorageSchemaVersion>(
                PALLET_STARKNET_SCHEMA,
                &StarknetStorageSchemaVersion::V1,
            );

            for (class_hash, contract_class) in self.contract_classes.iter() {
                ContractClasses::<T>::insert(class_hash, contract_class);
            }

            for (sierra_class_hash, casm_class_hash) in self.sierra_to_casm_class_hash.iter() {
                CompiledClassHashes::<T>::insert(sierra_class_hash, CompiledClassHash(casm_class_hash.0));
            }

            for (address, class_hash) in self.contracts.iter() {
                ContractClassHashes::<T>::insert(address, class_hash);
            }

            for (key, value) in self.storage.iter() {
                StorageView::<T>::insert(key, value);
            }

            LastKnownEthBlock::<T>::set(None);
            // Set the fee token address from the genesis config.
            FeeTokenAddress::<T>::set(self.fee_token_address);
            SeqAddrUpdate::<T>::put(true);
        }
    }

    /// The Starknet pallet events.
    /// EVENTS
    /// See: `<https://docs.substrate.io/main-docs/build/events-errors/>`
    #[pallet::event]
    #[pallet::generate_deposit(pub(super) fn deposit_event)]
    pub enum Event<T: Config> {
        KeepStarknetStrange,
        /// Regular Starknet event
        StarknetEvent(StarknetEvent),
        /// Emitted when fee token address is changed.
        /// This is emitted by the `set_fee_token_address` extrinsic.
        /// [old_fee_token_address, new_fee_token_address]
        FeeTokenAddressChanged {
            old_fee_token_address: ContractAddress,
            new_fee_token_address: ContractAddress,
        },
    }

    /// The Starknet pallet custom errors.
    /// ERRORS
    #[pallet::error]
    pub enum Error<T> {
        AccountNotDeployed,
        TransactionExecutionFailed,
        ClassHashAlreadyDeclared,
        ContractClassHashUnknown,
        ContractClassAlreadyAssociated,
        ContractClassMustBeSpecified,
        AccountAlreadyDeployed,
        ContractAddressAlreadyAssociated,
        InvalidContractClass,
        TooManyEmittedStarknetEvents,
        StateReaderError,
        EmitEventError,
        StateDiffError,
        ContractNotFound,
        TransactionConversionError,
        SequencerAddressNotValid,
        InvalidContractClassForThisDeclareVersion,
        Unimplemented,
        MissingRevertReason,
        MissingCallInfo,
        TransactionalExecutionFailed,
        L1MessageAlreadyExecuted,
    }

    /// The Starknet pallet external functions.
    /// Dispatchable functions allows users to interact with the pallet and invoke state changes.
    /// These functions materialize as "extrinsics", which are often compared to transactions.
    /// Dispatchable functions must be annotated with a weight and must return a DispatchResult.
    #[pallet::call]
    impl<T: Config> Pallet<T> {
        /// Set the current block author's sequencer address.
        ///
        /// This call should be invoked exactly once per block. It will set a default value at
        /// the finalization phase, if this call hasn't been invoked by that time.
        ///
        /// The dispatch origin for this call must be `Inherent`.
        #[pallet::call_index(0)]
        #[pallet::weight((0, DispatchClass::Mandatory))]
        pub fn set_sequencer_address(origin: OriginFor<T>, addr: [u8; 32]) -> DispatchResult {
            ensure_none(origin)?;
            // The `SeqAddrUpdate` storage item is initialized to `true` in the genesis build. In
            // block 1 we skip the storage update check, and the `on_finalize` hook
            // updates the storage item to `false`. Initializing the storage item with
            // `false` causes the `on_finalize` hook to panic.
            if UniqueSaturatedInto::<u64>::unique_saturated_into(frame_system::Pallet::<T>::block_number()) > 1 {
                assert!(!SeqAddrUpdate::<T>::exists(), "Sequencer address can be updated only once in the block");
            }

            let addr = StarkFelt::new(addr).map_err(|_| Error::<T>::SequencerAddressNotValid)?;
            let addr = ContractAddress(addr.try_into().map_err(|_| Error::<T>::SequencerAddressNotValid)?);
            SequencerAddress::<T>::put(addr);
            SeqAddrUpdate::<T>::put(true);
            Ok(())
        }

        /// The invoke transaction is the main transaction type used to invoke contract functions in
        /// Starknet.
        /// See `https://docs.starknet.io/documentation/architecture_and_concepts/Blocks/transactions/#invoke_transaction`.
        /// # Arguments
        ///
        /// * `origin` - The origin of the transaction.
        /// * `transaction` - The Starknet transaction.
        ///
        ///  # Returns
        ///
        /// * `DispatchResult` - The result of the transaction.
        #[pallet::call_index(1)]
        #[pallet::weight({0})]
        pub fn invoke(origin: OriginFor<T>, transaction: InvokeTransaction) -> DispatchResult {
            // This ensures that the function can only be called via unsigned transaction.
            ensure_none(origin)?;

            let input_transaction = transaction;

            let chain_id = Self::chain_id();
            let transaction = input_transaction.into_executable::<T::SystemHash>(chain_id, false);

            let sender_address = match &transaction.tx {
                starknet_api::transaction::InvokeTransaction::V0(tx) => tx.contract_address,
                starknet_api::transaction::InvokeTransaction::V1(tx) => tx.sender_address,
            };
            // Check if contract is deployed
            ensure!(ContractClassHashes::<T>::contains_key(sender_address), Error::<T>::AccountNotDeployed);

            // Execute
            let tx_execution_infos = transaction
                .execute(
                    &mut BlockifierStateAdapter::<T>::default(),
                    &Self::get_block_context(),
                    &RuntimeExecutionConfigBuilder::new::<T>().build(),
                )
                .map_err(|e| {
                    log::error!("failed to execute invoke tx: {:?}", e);
                    Error::<T>::TransactionExecutionFailed
                })?;

            let tx_hash = transaction.tx_hash;
            Self::emit_and_store_tx_and_fees_events(
                tx_hash,
                &tx_execution_infos.execute_call_info,
                &tx_execution_infos.fee_transfer_call_info,
            );
            Self::store_transaction(tx_hash, Transaction::Invoke(input_transaction), tx_execution_infos.revert_error);

            Ok(())
        }

        /// The declare transaction is used to introduce new classes into the state of Starknet,
        /// enabling other contracts to deploy instances of those classes or using them in a library
        /// call. See `https://docs.starknet.io/documentation/architecture_and_concepts/Blocks/transactions/#declare_transaction`.
        /// # Arguments
        ///
        /// * `origin` - The origin of the transaction.
        /// * `transaction` - The Starknet transaction.
        ///
        ///  # Returns
        ///
        /// * `DispatchResult` - The result of the transaction.
        #[pallet::call_index(2)]
        #[pallet::weight({0})]
        pub fn declare(
            origin: OriginFor<T>,
            transaction: DeclareTransaction,
            contract_class: ContractClass,
        ) -> DispatchResult {
            // This ensures that the function can only be called via unsigned transaction.
            ensure_none(origin)?;

            let input_transaction = transaction;
            let chain_id = Self::chain_id();
            let transaction = input_transaction
                .try_into_executable::<T::SystemHash>(chain_id, contract_class, false)
                .map_err(|_| Error::<T>::InvalidContractClassForThisDeclareVersion)?;

            // Check class hash is not already declared
            ensure!(
                !ContractClasses::<T>::contains_key(transaction.tx().class_hash()),
                Error::<T>::ClassHashAlreadyDeclared
            );
            // Check if contract is deployed
            ensure!(
                ContractClassHashes::<T>::contains_key(transaction.tx().sender_address()),
                Error::<T>::AccountNotDeployed
            );

            // Execute
            let tx_execution_infos = transaction
                .execute(
                    &mut BlockifierStateAdapter::<T>::default(),
                    &Self::get_block_context(),
                    &RuntimeExecutionConfigBuilder::new::<T>().build(),
                )
                .map_err(|_| Error::<T>::TransactionExecutionFailed)?;

            let tx_hash = transaction.tx_hash();
            Self::emit_and_store_tx_and_fees_events(
                tx_hash,
                &tx_execution_infos.execute_call_info,
                &tx_execution_infos.fee_transfer_call_info,
            );
            Self::store_transaction(tx_hash, Transaction::Declare(input_transaction), tx_execution_infos.revert_error);

            Ok(())
        }

        /// Since Starknet v0.10.1 the deploy_account transaction replaces the deploy transaction
        /// for deploying account contracts. To use it, you should first pre-fund your
        /// would-be account address so that you could pay the transaction fee (see here for more
        /// details) . You can then send the deploy_account transaction. See `https://docs.starknet.io/documentation/architecture_and_concepts/Blocks/transactions/#deploy_account_transaction`.
        /// # Arguments
        ///
        /// * `origin` - The origin of the transaction.
        /// * `transaction` - The Starknet transaction.
        ///
        ///  # Returns
        ///
        /// * `DispatchResult` - The result of the transaction.
        #[pallet::call_index(3)]
        #[pallet::weight({0})]
        pub fn deploy_account(origin: OriginFor<T>, transaction: DeployAccountTransaction) -> DispatchResult {
            // This ensures that the function can only be called via unsigned transaction.
            ensure_none(origin)?;

            let input_transaction = transaction;
            let chain_id = T::ChainId::get();
            let transaction = input_transaction.into_executable::<T::SystemHash>(chain_id, false);

            // Check if contract is deployed
            ensure!(
                !ContractClassHashes::<T>::contains_key(transaction.contract_address),
                Error::<T>::AccountAlreadyDeployed
            );

            // Execute
            let tx_execution_infos = transaction
                .execute(
                    &mut BlockifierStateAdapter::<T>::default(),
                    &Self::get_block_context(),
                    &RuntimeExecutionConfigBuilder::new::<T>().build(),
                )
                .map_err(|e| {
                    log::error!("failed to deploy account: {:?}", e);
                    Error::<T>::TransactionExecutionFailed
                })?;

            let tx_hash = transaction.tx_hash;
            Self::emit_and_store_tx_and_fees_events(
                tx_hash,
                &tx_execution_infos.execute_call_info,
                &tx_execution_infos.fee_transfer_call_info,
            );
            Self::store_transaction(
                tx_hash,
                Transaction::DeployAccount(input_transaction),
                tx_execution_infos.revert_error,
            );

            Ok(())
        }

        /// Consume a message from L1.
        ///
        /// # Arguments
        ///
        /// * `origin` - The origin of the transaction.
        /// * `transaction` - The Starknet transaction.
        ///
        /// # Returns
        ///
        /// * `DispatchResult` - The result of the transaction.
        ///
        /// # TODO
        /// * Compute weight
        #[pallet::call_index(4)]
        #[pallet::weight({0})]
        pub fn consume_l1_message(
            origin: OriginFor<T>,
            transaction: HandleL1MessageTransaction,
            paid_fee_on_l1: Fee,
        ) -> DispatchResult {
            // This ensures that the function can only be called via unsigned transaction.
            ensure_none(origin)?;

            let input_transaction = transaction;
            let chain_id = Self::chain_id();
            let transaction = input_transaction.into_executable::<T::SystemHash>(chain_id, paid_fee_on_l1, false);

            let nonce: Nonce = transaction.tx.nonce;

            // Ensure that L1 Message has not been executed
            Self::ensure_l1_message_not_executed(&nonce).map_err(|_| Error::<T>::L1MessageAlreadyExecuted)?;

            // Store infornamtion about message being processed
            // The next instruction executes the message
            // Either successfully  or not
            L1Messages::<T>::mutate(|nonces| nonces.insert(nonce));

            // Execute
            let tx_execution_infos = transaction
                .execute(
                    &mut BlockifierStateAdapter::<T>::default(),
                    &Self::get_block_context(),
                    &RuntimeExecutionConfigBuilder::new::<T>().build(),
                )
                .map_err(|e| {
                    log::error!("Failed to consume l1 message: {}", e);
                    Error::<T>::TransactionExecutionFailed
                })?;

            let tx_hash = transaction.tx_hash;
            Self::emit_and_store_tx_and_fees_events(
                tx_hash,
                &tx_execution_infos.execute_call_info,
                &tx_execution_infos.fee_transfer_call_info,
            );
            Self::store_transaction(
                tx_hash,
                Transaction::L1Handler(input_transaction),
                tx_execution_infos.revert_error,
            );

            Ok(())
        }
    }

    #[pallet::inherent]
    impl<T: Config> ProvideInherent for Pallet<T> {
        type Call = Call<T>;
        type Error = InherentError;
        const INHERENT_IDENTIFIER: InherentIdentifier = INHERENT_IDENTIFIER;

        fn create_inherent(data: &InherentData) -> Option<Self::Call> {
            let inherent_data = data
                .get_data::<InherentType>(&INHERENT_IDENTIFIER)
                .expect("Sequencer address inherent data not correctly encoded")
                .unwrap_or(DEFAULT_SEQUENCER_ADDRESS);
            Some(Call::set_sequencer_address { addr: inherent_data })
        }

        fn is_inherent(call: &Self::Call) -> bool {
            matches!(call, Call::set_sequencer_address { .. })
        }
    }

    #[pallet::validate_unsigned]
    impl<T: Config> ValidateUnsigned for Pallet<T> {
        type Call = Call<T>;

        /// Validate unsigned call to this module.
        ///
        /// By default unsigned transactions are disallowed, but implementing the validator
        /// here we make sure that some particular calls (in this case all calls)
        /// are being whitelisted and marked as valid.
        fn validate_unsigned(_source: TransactionSource, call: &Self::Call) -> TransactionValidity {
            // The priority right now is the max u64 - nonce because for unsigned transactions we need to
            // determine an absolute priority. For now we use that for the benchmark (lowest nonce goes first)
            // otherwise we have a nonce error and everything fails.
            // Once we have a real fee market this is where we'll chose the most profitable transaction.

            let transaction = Self::get_call_transaction(call.clone()).map_err(|_| InvalidTransaction::Call)?;

            let tx_priority_info = Self::validate_unsigned_tx_nonce(&transaction)?;

            Self::validate_unsigned_tx(&transaction)?;

            let mut valid_transaction_builder = ValidTransaction::with_tag_prefix("starknet")
                .priority(u64::MAX)
                .longevity(T::TransactionLongevity::get())
                .propagate(true);

            // Make sure txs from same account are executed in correct order (nonce based ordering)
            if let TxPriorityInfo::RegularTxs { sender_address, transaction_nonce, sender_nonce } = tx_priority_info {
                valid_transaction_builder =
                    valid_transaction_builder.and_provides((sender_address, Felt252Wrapper(transaction_nonce.0)));
                if transaction_nonce > sender_nonce {
                    valid_transaction_builder = valid_transaction_builder
                        .and_requires((sender_address, Felt252Wrapper(transaction_nonce.0 - FieldElement::ONE)));
                }
            }

            valid_transaction_builder.build()
        }

        /// From substrate documentation:
        /// Validate the call right before dispatch.
        /// This method should be used to prevent transactions already in the pool
        /// (i.e. passing validate_unsigned) from being included in blocks in case
        /// they became invalid since being added to the pool.
        ///
        /// In the default implementation of pre_dispatch for the ValidateUnsigned trait,
        /// this function calls the validate_unsigned function in order to verify validity
        /// before dispatch. In our case, since transaction was already validated in
        /// `validate_unsigned` we can just return Ok.
        fn pre_dispatch(_call: &Self::Call) -> Result<(), TransactionValidityError> {
            Ok(())
        }
    }
}

/// The Starknet pallet internal functions.
impl<T: Config> Pallet<T> {
    /// Returns the transaction for the Call
    ///
    /// # Arguments
    ///
    /// * `call` - The call to get the sender address for
    ///
    /// # Returns
    ///
    /// The transaction
    fn get_call_transaction(call: Call<T>) -> Result<UserAndL1HandlerTransaction, ()> {
        let tx = match call {
            Call::<T>::invoke { transaction } => UserTransaction::Invoke(transaction).into(),
            Call::<T>::declare { transaction, contract_class } => {
                UserTransaction::Declare(transaction, contract_class).into()
            }
            Call::<T>::deploy_account { transaction } => UserTransaction::DeployAccount(transaction).into(),
            Call::<T>::consume_l1_message { transaction, paid_fee_on_l1 } => {
                UserAndL1HandlerTransaction::L1Handler(transaction, paid_fee_on_l1)
            }
            _ => return Err(()),
        };

        Ok(tx)
    }

    /// Creates a [BlockContext] object. The [BlockContext] is needed by the blockifier to execute
    /// properly the transaction. Substrate caches data so it's fine to call multiple times this
    /// function, only the first transaction/block will be "slow" to load these data.
    pub fn get_block_context() -> BlockContext {
        let block_number = UniqueSaturatedInto::<u64>::unique_saturated_into(frame_system::Pallet::<T>::block_number());
        let block_timestamp = Self::block_timestamp();

        let fee_token_address = Self::fee_token_address();
        let sequencer_address = Self::sequencer_address();

        let chain_id = Self::chain_id_str();

        let vm_resource_fee_cost = Default::default();
        // FIXME: https://github.com/keep-starknet-strange/madara/issues/329
        let gas_price = 10;
        BlockContext {
            block_number: BlockNumber(block_number),
            block_timestamp: BlockTimestamp(block_timestamp),
            chain_id: ChainId(chain_id),
            sequencer_address,
            fee_token_address,
            vm_resource_fee_cost,
            invoke_tx_max_n_steps: T::InvokeTxMaxNSteps::get(),
            validate_max_n_steps: T::ValidateMaxNSteps::get(),
            gas_price,
            max_recursion_depth: T::MaxRecursionDepth::get(),
        }
    }

    /// convert chain_id
    #[inline(always)]
    pub fn chain_id_str() -> String {
        unsafe { from_utf8_unchecked(&T::ChainId::get().0.to_bytes_be()).to_string() }
    }

    /// Get the block hash of the previous block.
    ///
    /// # Arguments
    ///
    /// * `current_block_number` - The number of the current block.
    ///
    /// # Returns
    ///
    /// The block hash of the parent (previous) block or 0 if the current block is 0.
    #[inline(always)]
    pub fn parent_block_hash(current_block_number: &u64) -> Felt252Wrapper {
        if current_block_number == &0 { Felt252Wrapper::ZERO } else { Self::block_hash(current_block_number - 1) }
    }

    /// Get the current block timestamp in seconds.
    ///
    /// # Returns
    ///
    /// The current block timestamp in seconds.
    #[inline(always)]
    pub fn block_timestamp() -> u64 {
        let timestamp_in_millisecond: u64 = T::TimestampProvider::now().unique_saturated_into();
        timestamp_in_millisecond / 1000
    }

    /// Get the number of transactions in the block.
    #[inline(always)]
    pub fn transaction_count() -> u128 {
        Self::pending().len() as u128
    }

    /// Get the number of events in the block.
    #[inline(always)]
    pub fn event_count() -> u128 {
        TxEvents::<T>::iter_values().map(|v| v.len() as u128).sum()
    }

    /// Call a smart contract function.
    pub fn call_contract(
        address: ContractAddress,
        function_selector: EntryPointSelector,
        calldata: Calldata,
    ) -> Result<Vec<Felt252Wrapper>, DispatchError> {
        // Get current block context
        let block_context = Self::get_block_context();
        // Get class hash
        let class_hash = ContractClassHashes::<T>::try_get(address).map_err(|_| Error::<T>::ContractNotFound)?;

        let entrypoint = CallEntryPoint {
            class_hash: Some(class_hash),
            code_address: None,
            entry_point_type: EntryPointType::External,
            entry_point_selector: function_selector,
            calldata,
            storage_address: address,
            caller_address: ContractAddress::default(),
            call_type: CallType::Call,
            initial_gas: INITIAL_GAS,
        };

        let max_n_steps = block_context.invoke_tx_max_n_steps;
        let mut resources = ExecutionResources::default();
        let mut entry_point_execution_context =
            EntryPointExecutionContext::new(block_context, Default::default(), max_n_steps);

        match entrypoint.execute(
            &mut BlockifierStateAdapter::<T>::default(),
            &mut resources,
            &mut entry_point_execution_context,
        ) {
            Ok(v) => {
                log!(debug, "Successfully called a smart contract function: {:?}", v);
                let result = v.execution.retdata.0.iter().map(|x| (*x).into()).collect();
                Ok(result)
            }
            Err(e) => {
                log!(error, "failed to call smart contract {:?}", e);
                Err(Error::<T>::TransactionExecutionFailed.into())
            }
        }
    }

    /// Get storage value at
    pub fn get_storage_at(contract_address: ContractAddress, key: StorageKey) -> Result<StarkFelt, DispatchError> {
        // Get state
        ensure!(ContractClassHashes::<T>::contains_key(contract_address), Error::<T>::ContractNotFound);
        Ok(Self::storage((contract_address, key)))
    }

    /// Store a Starknet block in the blockchain.
    ///
    /// # Arguments
    ///
    /// * `block_number` - The block number.
    fn store_block(block_number: u64) {
        let block: StarknetBlock;
        if frame_system::Pallet::<T>::digest().logs().len() >= 1 {
            match &frame_system::Pallet::<T>::digest().logs()[0] {
                DigestItem::PreRuntime(mp_digest_log::MADARA_ENGINE_ID, encoded_data) => {
                    block = match StarknetBlock::decode(&mut encoded_data.as_slice()) {
                        Ok(b) => b,
                        Err(e) => {
                            log!(error, "Failed to decode block: {:?}", e);
                            return;
                        }
                    };

                    let blockhash = Felt252Wrapper::try_from(block.header().extra_data.unwrap()).unwrap();
                    BlockHash::<T>::insert(block_number, blockhash);
                    Pending::<T>::kill();
                    let digest = DigestItem::Consensus(MADARA_ENGINE_ID, mp_digest_log::Log::Block(block).encode());
                    frame_system::Pallet::<T>::deposit_log(digest);
                }
                _ => {
                    log!(info, "Block not found in store_block")
                }
            }
        } else {
            let transactions = Self::pending();
            let transaction_hashes = Self::pending_hashes();
            assert_eq!(
                transactions.len(),
                transaction_hashes.len(),
                "transactions and transaction hashes should be the same length"
            );
            let transaction_count = transactions.len();

            let parent_block_hash = Self::parent_block_hash(&block_number);
            let events: Vec<StarknetEvent> = transaction_hashes.iter().flat_map(TxEvents::<T>::take).collect();

            let global_state_root = Felt252Wrapper::default();

            let sequencer_address = Self::sequencer_address();
            let block_timestamp = Self::block_timestamp();

            let chain_id = Self::chain_id();
            let (transaction_commitment, event_commitment) =
                mp_commitments::calculate_commitments::<T::SystemHash>(&transactions, &events, chain_id, block_number);
            let protocol_version = T::ProtocolVersion::get();
            let extra_data = None;

            let block = StarknetBlock::new(
                StarknetHeader::new(
                    parent_block_hash.into(),
                    block_number.into(),
                    global_state_root.into(),
                    sequencer_address,
                    block_timestamp,
                    transaction_count as u128,
                    transaction_commitment.into(),
                    events.len() as u128,
                    event_commitment.into(),
                    protocol_version,
                    extra_data,
                ),
                transactions,
            );
            // Save the block number <> hash mapping.
            let blockhash = block.header().hash::<T::SystemHash>();
            BlockHash::<T>::insert(block_number, blockhash);

            // Kill pending storage.
            // There is no need to kill `TxEvents` as we used `take` while iterating over it.
            Pending::<T>::kill();
            PendingHashes::<T>::kill();

            let digest = DigestItem::Consensus(MADARA_ENGINE_ID, mp_digest_log::Log::Block(block).encode());
            frame_system::Pallet::<T>::deposit_log(digest);
        }
    }

    /// Aggregate L2 > L1 messages from the call info.
    ///
    /// # Arguments
    ///
    /// * `tx_hash` - The hash of the transaction being processed
    /// * `call_info` — A ref to the call info structure.
    /// * `next_order` — Next expected message order, has to be 0 for a top level invocation
    ///
    /// # Returns
    ///
    /// Next expected message order
    fn aggregate_messages_in_call_info(tx_hash: TransactionHash, call_info: &CallInfo, next_order: usize) -> usize {
        let mut message_idx = 0;
        let mut inner_call_idx = 0;
        let mut next_order = next_order;

        loop {
            // Store current call's messages as long as they have sequential orders
            if message_idx < call_info.execution.l2_to_l1_messages.len() {
                let ordered_message = &call_info.execution.l2_to_l1_messages[message_idx];
                if ordered_message.order == next_order {
                    let message = MessageToL1 {
                        from_address: call_info.call.storage_address,
                        to_address: ordered_message.message.to_address,
                        payload: ordered_message.message.payload.clone(),
                    };
                    TxMessages::<T>::append(tx_hash, message);
                    next_order += 1;
                    message_idx += 1;
                    continue;
                }
            }

            // Go deeper to find the continuation of the sequence
            if inner_call_idx < call_info.inner_calls.len() {
                next_order =
                    Self::aggregate_messages_in_call_info(tx_hash, &call_info.inner_calls[inner_call_idx], next_order);
                inner_call_idx += 1;
                continue;
            }

            // At this point we have iterated over all sequential messages and visited all internal calls
            break;
        }

        next_order
    }

    /// Emit events from the call info.
    ///
    /// # Arguments
    ///
    /// * `call_info` — A ref to the call info structure.
    /// * `next_order` — Next expected event order, has to be 0 for a top level invocation
    ///
    /// # Returns
    ///
    /// Next expected event order
    #[inline(always)]
    fn emit_events_in_call_info(tx_hash: TransactionHash, call_info: &CallInfo, next_order: usize) -> usize {
        let mut event_idx = 0;
        let mut inner_call_idx = 0;
        let mut next_order = next_order;

        loop {
            // Emit current call's events as long as they have sequential orders
            if event_idx < call_info.execution.events.len() {
                let ordered_event = &call_info.execution.events[event_idx];
                if ordered_event.order == next_order {
                    let event = StarknetEvent {
                        from_address: call_info.call.storage_address,
                        content: ordered_event.event.clone(),
                    };
                    Self::deposit_event(Event::<T>::StarknetEvent(event.clone()));
                    TxEvents::<T>::append(tx_hash, event);
                    next_order += 1;
                    event_idx += 1;
                    continue;
                }
            }

            // Go deeper to find the continuation of the sequence
            if inner_call_idx < call_info.inner_calls.len() {
                next_order =
                    Self::emit_events_in_call_info(tx_hash, &call_info.inner_calls[inner_call_idx], next_order);
                inner_call_idx += 1;
                continue;
            }

            // At this point we have iterated over all sequential events and visited all internal calls
            break;
        }

        next_order
    }

    /// Estimate the fee associated with transaction
    pub fn estimate_fee(transactions: Vec<UserTransaction>) -> Result<Vec<(u64, u64)>, DispatchError> {
        let chain_id = Self::chain_id();

        let execution_results = execute_txs_and_rollback::<T>(
            &transactions,
            &Self::get_block_context(),
            chain_id,
            &RuntimeExecutionConfigBuilder::new::<T>().with_query_mode().build(),
        )?;

        let mut results = vec![];
        for res in execution_results {
            match res {
                Ok(tx_exec_info) => {
                    log!(info, "Successfully estimated fee: {:?}", tx_exec_info);
                    if let Some(l1_gas_usage) = tx_exec_info.actual_resources.0.get("l1_gas_usage") {
                        results.push((tx_exec_info.actual_fee.0 as u64, *l1_gas_usage as u64));
                    } else {
                        return Err(Error::<T>::TransactionExecutionFailed.into());
                    }
                }
                Err(e) => {
                    log!(info, "Failed to estimate fee: {:?}", e);
                    return Err(Error::<T>::TransactionExecutionFailed.into());
                }
            }
        }
        Ok(results)
    }

    pub fn simulate_transactions(
        transactions: Vec<UserTransaction>,
        simulation_flags: SimulationFlags,
    ) -> Result<Vec<SimulatedTransaction>, DispatchError> {
        let chain_id = Self::chain_id();

        let execution_results = execute_txs_and_rollback::<T>(
            &transactions,
            &Self::get_block_context(),
            chain_id,
            &RuntimeExecutionConfigBuilder::new::<T>().with_simulation_mode(&simulation_flags).build(),
        )?;

        fn get_function_invocation(
            call_info: Option<&CallInfo>,
        ) -> TransactionExecutionResult<Option<FunctionInvocation>> {
            call_info.map(FunctionInvocation::try_from).transpose()
        }

        let mut results = vec![];
        for (tx, res) in transactions.iter().zip(execution_results.iter()) {
            match res {
                Ok(tx_exec_info) => {
                    let validate_invocation = get_function_invocation(tx_exec_info.validate_call_info.as_ref())
                        .map_err(|err| {
                            log::error!("Failed to convert validate call info to function invocation: {}", err);
                            Error::<T>::TransactionExecutionFailed
                        })?;
                    let fee_transfer_invocation = get_function_invocation(tx_exec_info.fee_transfer_call_info.as_ref())
                        .map_err(|err| {
                            log::error!("Failed to convert fee transfer call info to function invocation: {}", err);
                            Error::<T>::TransactionExecutionFailed
                        })?;
                    let transaction_trace = match tx {
                        UserTransaction::Invoke(_) => TransactionTrace::Invoke(InvokeTransactionTrace {
                            validate_invocation,
                            execute_invocation: convert_call_info_to_execute_invocation::<T>(
                                tx_exec_info
                                    .execute_call_info
                                    .as_ref()
                                    .ok_or(Error::<T>::TransactionExecutionFailed)?,
                                tx_exec_info.revert_error.as_ref(),
                            )?,
                            fee_transfer_invocation,
                        }),
                        UserTransaction::Declare(_, _) => TransactionTrace::Declare(DeclareTransactionTrace {
                            validate_invocation,
                            fee_transfer_invocation,
                        }),
                        UserTransaction::DeployAccount(_) => {
                            TransactionTrace::DeployAccount(DeployAccountTransactionTrace {
                                validate_invocation,
                                constructor_invocation: tx_exec_info
                                    .execute_call_info
                                    .as_ref()
                                    .ok_or(Error::<T>::TransactionExecutionFailed)?
                                    .try_into()
                                    .map_err(|_| Error::<T>::TransactionExecutionFailed)?,

                                fee_transfer_invocation,
                            })
                        }
                    };
                    let gas_consumed = tx_exec_info
                        .execute_call_info
                        .as_ref()
                        .map(|x| x.execution.gas_consumed)
                        .ok_or(Error::<T>::TransactionExecutionFailed)?;
                    let overall_fee = tx_exec_info.actual_fee.0 as u64;
                    let gas_price = if gas_consumed > 0 { overall_fee / gas_consumed } else { 0 };
                    results.push(SimulatedTransaction {
                        transaction_trace,
                        fee_estimation: FeeEstimate { gas_consumed, gas_price, overall_fee },
                    })
                }
                Err(e) => {
                    log::error!("Failed to simulate transactions: {:?}, error: {:?}", tx, e);
                    return Err(Error::<T>::TransactionExecutionFailed.into());
                }
            }
        }
        Ok(results)
    }

    pub fn emit_and_store_tx_and_fees_events(
        tx_hash: TransactionHash,
        execute_call_info: &Option<CallInfo>,
        fee_transfer_call_info: &Option<CallInfo>,
    ) {
        if let Some(call_info) = execute_call_info {
            Self::emit_events_in_call_info(tx_hash, call_info, 0);
            Self::aggregate_messages_in_call_info(tx_hash, call_info, 0);
        }
        if let Some(call_info) = fee_transfer_call_info {
            Self::emit_events_in_call_info(tx_hash, call_info, 0);
            Self::aggregate_messages_in_call_info(tx_hash, call_info, 0);
        }
    }

    fn store_transaction(tx_hash: TransactionHash, tx: Transaction, revert_reason: Option<String>) {
        Pending::<T>::append(tx);
        PendingHashes::<T>::append(tx_hash);
        TxRevertError::<T>::set(tx_hash, revert_reason);
    }

    pub fn chain_id() -> Felt252Wrapper {
        T::ChainId::get()
    }

    pub fn program_hash() -> Felt252Wrapper {
        T::ProgramHash::get()
    }

    pub fn is_transaction_fee_disabled() -> bool {
        T::DisableTransactionFee::get()
    }
}<|MERGE_RESOLUTION|>--- conflicted
+++ resolved
@@ -96,7 +96,7 @@
 };
 use sp_runtime::traits::UniqueSaturatedInto;
 use sp_runtime::DigestItem;
-use starknet_api::api_core::{ChainId, CompiledClassHash, ContractAddress, EntryPointSelector, Nonce};
+use starknet_api::api_core::{ChainId, CompiledClassHash, ContractAddress, EntryPointSelector, Nonce, ClassHash};
 use starknet_api::block::{BlockNumber, BlockTimestamp};
 use starknet_api::deprecated_contract_class::EntryPointType;
 use starknet_api::hash::StarkFelt;
@@ -254,15 +254,6 @@
         fn on_runtime_upgrade() -> Weight {
             Weight::zero()
         }
-<<<<<<< HEAD
-
-        /// Run offchain tasks.
-        /// See: `<https://docs.substrate.io/reference/how-to-guides/offchain-workers/>`
-        /// # Arguments
-        /// * `n` - The block number.
-        fn offchain_worker(_n: BlockNumberFor<T>) {}
-=======
->>>>>>> 78bbebca
     }
 
     /// The Starknet pallet storage items.
